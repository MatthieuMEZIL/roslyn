// Copyright (c) Microsoft.  All Rights Reserved.  Licensed under the Apache License, Version 2.0.  See License.txt in the project root for license information.

using System;
using System.Collections.Immutable;
using System.Composition;
using System.Threading;
using System.Threading.Tasks;
using Microsoft.CodeAnalysis.Diagnostics;
using Microsoft.CodeAnalysis.Host;
using Microsoft.CodeAnalysis.Host.Mef;
using Microsoft.CodeAnalysis.SolutionCrawler;
using Roslyn.Utilities;

namespace Microsoft.CodeAnalysis.Editor.Shared.Preview
{
    [ExportWorkspaceServiceFactory(typeof(ISolutionCrawlerRegistrationService), WorkspaceKind.Preview), Shared]
    internal class PreviewSolutionCrawlerRegistrationServiceFactory : IWorkspaceServiceFactory
    {
        private readonly DiagnosticAnalyzerService _analyzerService;

        [ImportingConstructor]
        public PreviewSolutionCrawlerRegistrationServiceFactory(IDiagnosticAnalyzerService analyzerService)
        {
            // this service is directly tied to DiagnosticAnalyzerService and
            // depends on its implementation.
            _analyzerService = analyzerService as DiagnosticAnalyzerService;
            Contract.ThrowIfNull(_analyzerService);
        }

        public IWorkspaceService CreateService(HostWorkspaceServices workspaceServices)
        {
            // to make life time management easier, just create new sevice per new workspace
            return new Service(this, workspaceServices.Workspace);
        }

        // internal for testing
        internal class Service : ISolutionCrawlerRegistrationService
        {
            private readonly PreviewSolutionCrawlerRegistrationServiceFactory _owner;
            private readonly Workspace _workspace;
            private readonly CancellationTokenSource _source;

            // since we now have one service for each one specific instance of workspace,
            // we can have states for this specific workspace.
            private Task _analyzeTask;

            [ImportingConstructor]
            public Service(PreviewSolutionCrawlerRegistrationServiceFactory owner, Workspace workspace)
            {
                _owner = owner;
                _workspace = workspace;
                _source = new CancellationTokenSource();
            }

            public void Register(Workspace workspace)
            {
                // given workspace must be owner of this workspace service
                Contract.ThrowIfFalse(workspace == _workspace);

                // this can't be called twice
                Contract.ThrowIfFalse(_analyzeTask == null);

                _analyzeTask = AnalyzeAsync();
            }

            private async Task AnalyzeAsync()
            {
                var workerBackOffTimeSpanInMS = _workspace.Options.GetOption(InternalSolutionCrawlerOptions.PreviewBackOffTimeSpanInMS);
                var diagnosticAnalyzer = _owner._analyzerService.CreateIncrementalAnalyzer(_workspace);

                var solution = _workspace.CurrentSolution;
                var documentIds = _workspace.GetOpenDocumentIds().ToImmutableArray();

                try
                {
                    foreach (var documentId in documentIds)
                    {
                        var document = solution.GetDocument(documentId);
                        if (document == null)
                        {
                            continue;
                        }

                        // delay analyzing
                        await Task.Delay(workerBackOffTimeSpanInMS, _source.Token).ConfigureAwait(false);

<<<<<<< HEAD
                    // do actual analysis
                    await analyzer.AnalyzeSyntaxAsync(document, InvocationReasons.Empty, source.Token).ConfigureAwait(false);
                    await analyzer.AnalyzeDocumentAsync(document, bodyOpt: null, reasons: InvocationReasons.Empty, cancellationToken: source.Token).ConfigureAwait(false);
=======
                        // do actual analysis
                        await diagnosticAnalyzer.AnalyzeSyntaxAsync(document, _source.Token).ConfigureAwait(false);
                        await diagnosticAnalyzer.AnalyzeDocumentAsync(document, bodyOpt: null, cancellationToken: _source.Token).ConfigureAwait(false);
>>>>>>> 0f046ee5

                        // don't call project one.
                    }
                }
                catch (OperationCanceledException)
                {
                    // do nothing
                }
            }

            public async void Unregister(Workspace workspace, bool blockingShutdown = false)
            {
                Contract.ThrowIfFalse(workspace == _workspace);
                _source.Cancel();

                // wait for analyzer work to be finished
                await _analyzeTask.ConfigureAwait(false);

                // ask it to reset its stages for the given workspace
                _owner._analyzerService.ShutdownAnalyzerFrom(_workspace);
            }
        }
    }
}<|MERGE_RESOLUTION|>--- conflicted
+++ resolved
@@ -84,15 +84,9 @@
                         // delay analyzing
                         await Task.Delay(workerBackOffTimeSpanInMS, _source.Token).ConfigureAwait(false);
 
-<<<<<<< HEAD
-                    // do actual analysis
-                    await analyzer.AnalyzeSyntaxAsync(document, InvocationReasons.Empty, source.Token).ConfigureAwait(false);
-                    await analyzer.AnalyzeDocumentAsync(document, bodyOpt: null, reasons: InvocationReasons.Empty, cancellationToken: source.Token).ConfigureAwait(false);
-=======
                         // do actual analysis
-                        await diagnosticAnalyzer.AnalyzeSyntaxAsync(document, _source.Token).ConfigureAwait(false);
-                        await diagnosticAnalyzer.AnalyzeDocumentAsync(document, bodyOpt: null, cancellationToken: _source.Token).ConfigureAwait(false);
->>>>>>> 0f046ee5
+                        await diagnosticAnalyzer.AnalyzeSyntaxAsync(document, InvocationReasons.Empty, _source.Token).ConfigureAwait(false);
+                        await diagnosticAnalyzer.AnalyzeDocumentAsync(document, bodyOpt: null, reasons: InvocationReasons.Empty, cancellationToken: _source.Token).ConfigureAwait(false);
 
                         // don't call project one.
                     }
