﻿// Copyright (c) Microsoft.  All Rights Reserved.  Licensed under the Apache License, Version 2.0.  See License.txt in the project root for license information.

using Microsoft.CodeAnalysis.Options;
using Microsoft.CodeAnalysis.Text;
using System.Collections.Immutable;

namespace Microsoft.CodeAnalysis.Completion
{
    public enum CompletionItemSelectionBehavior
    {
        Default,

        /// <summary>
        /// If no text has been typed, the item should be soft selected. This is appropriate for 
        /// completion providers that want to provide suggestions that shouldn't interfere with 
        /// typing.  For example a provider that comes up on space might offer items that are soft
        /// selected so that an additional space (or other puntuation character) will not then 
        /// commit that item.
        /// </summary>
        SoftSelection,

        /// <summary>
        /// If no text has been typed, the item should be hard selected.  This is appropriate for
        /// completion providers that are providing suggestions the user is nearly certain to 
        /// select.  Because the item is hard selected, any commit characters typed after it will
        /// cause it to be committed.
        /// </summary>
        HardSelection,
    }

    /// <summary>
    /// Rules for how the individual items are handled.
    /// </summary>
    public sealed class CompletionItemRules
    {
        /// <summary>
        /// The rule used when no rule is specified when constructing a <see cref="CompletionItem"/>.
        /// </summary>
        public static CompletionItemRules Default = 
            new CompletionItemRules(
                filterCharacterRules: default(ImmutableArray<CharacterSetModificationRule>), 
                commitCharacterRules: default(ImmutableArray<CharacterSetModificationRule>),
                enterKeyRule: EnterKeyRule.Default, 
                formatOnCommit: false, 
<<<<<<< HEAD
                preselect: false,
                selectionBehavior: CompletionItemSelectionBehavior.Default);
=======
                matchPriority: Completion.MatchPriority.Default);
>>>>>>> ffca12b7

        /// <summary>
        /// Rules that modify the set of characters that can be typed to filter the list of completion items.
        /// </summary>
        public ImmutableArray<CharacterSetModificationRule> FilterCharacterRules { get; }

        /// <summary>
        /// Rules that modify the set of characters that can be typed to cause the selected item to be commited.
        /// </summary>
        public ImmutableArray<CharacterSetModificationRule> CommitCharacterRules { get; }

        /// <summary>
        /// A rule about whether the enter key is passed through to the editor after the selected item has been committed.
        /// </summary>
        public EnterKeyRule EnterKeyRule { get; }

        /// <summary>
        /// True if the modified text should be formatted automatically.
        /// </summary>
        public bool FormatOnCommit { get; }

        /// <summary>
        /// True if the related completion item should be initially selected.
        /// </summary>
        public int MatchPriority { get; }

        /// <summary>
        /// How this item should be selected when the completion list first appears and
        /// before the user has typed any characters.
        /// </summary>
        public CompletionItemSelectionBehavior SelectionBehavior { get; }

        private CompletionItemRules(
            ImmutableArray<CharacterSetModificationRule> filterCharacterRules,
            ImmutableArray<CharacterSetModificationRule> commitCharacterRules,
            EnterKeyRule enterKeyRule,
            bool formatOnCommit,
<<<<<<< HEAD
            bool preselect,
            CompletionItemSelectionBehavior selectionBehavior)
        {
            FilterCharacterRules = filterCharacterRules.IsDefault ? ImmutableArray<CharacterSetModificationRule>.Empty : filterCharacterRules;
            CommitCharacterRules = commitCharacterRules.IsDefault ? ImmutableArray<CharacterSetModificationRule>.Empty : commitCharacterRules;
            EnterKeyRule = enterKeyRule;
            FormatOnCommit = formatOnCommit;
            Preselect = preselect;
            SelectionBehavior = selectionBehavior;
        }

        /// <summary>
        /// Creates a new <see cref="CompletionItemRules"/> instance.
        /// </summary>
        /// <param name="filterCharacterRules">Rules about which keys typed are used to filter the list of completion items.</param>
        /// <param name="commitCharacterRules">Rules about which keys typed caused the completion item to be committed.</param>
        /// <param name="enterKeyRule">Rule about whether the enter key is passed through to the editor after the selected item has been committed.</param>
        /// <param name="formatOnCommit">True if the modified text should be formatted automatically.</param>
        /// <param name="preselect">True if the related completion item should be initially selected.</param>
        /// <returns></returns>
        public static CompletionItemRules Create(
            ImmutableArray<CharacterSetModificationRule> filterCharacterRules,
            ImmutableArray<CharacterSetModificationRule> commitCharacterRules,
            EnterKeyRule enterKeyRule,
            bool formatOnCommit,
            bool preselect)
        {
            return Create(
                filterCharacterRules, commitCharacterRules, 
                enterKeyRule, formatOnCommit, preselect, 
                selectionBehavior: CompletionItemSelectionBehavior.Default);
=======
            int matchPriority)
        {
            this.FilterCharacterRules = filterCharacterRules.IsDefault ? ImmutableArray<CharacterSetModificationRule>.Empty : filterCharacterRules;
            this.CommitCharacterRules = commitCharacterRules.IsDefault ? ImmutableArray<CharacterSetModificationRule>.Empty : commitCharacterRules;
            this.EnterKeyRule = enterKeyRule;
            this.FormatOnCommit = formatOnCommit;
            this.MatchPriority = matchPriority;
>>>>>>> ffca12b7
        }

        /// <summary>
        /// Creates a new <see cref="CompletionItemRules"/> instance.
        /// </summary>
        /// <param name="filterCharacterRules">Rules about which keys typed are used to filter the list of completion items.</param>
        /// <param name="commitCharacterRules">Rules about which keys typed caused the completion item to be committed.</param>
        /// <param name="enterKeyRule">Rule about whether the enter key is passed through to the editor after the selected item has been committed.</param>
        /// <param name="formatOnCommit">True if the modified text should be formatted automatically.</param>
<<<<<<< HEAD
        /// <param name="preselect">True if the related completion item should be initially selected.</param>
        /// <param name="selectionBehavior">How this item should be selected if no text has been typed after the completion list is brought up.</param>
=======
        /// <param name="matchPriority">True if the related completion item should be initially selected.</param>
>>>>>>> ffca12b7
        /// <returns></returns>
        public static CompletionItemRules Create(
            ImmutableArray<CharacterSetModificationRule> filterCharacterRules = default(ImmutableArray<CharacterSetModificationRule>),
            ImmutableArray<CharacterSetModificationRule> commitCharacterRules = default(ImmutableArray<CharacterSetModificationRule>),
            EnterKeyRule enterKeyRule = EnterKeyRule.Default,
            bool formatOnCommit = false,
<<<<<<< HEAD
            bool preselect = false,
            CompletionItemSelectionBehavior selectionBehavior = CompletionItemSelectionBehavior.Default)
        {
            if (filterCharacterRules.IsDefaultOrEmpty &&
                commitCharacterRules.IsDefaultOrEmpty &&
                enterKeyRule == Default.EnterKeyRule &&
                formatOnCommit == Default.FormatOnCommit &&
                preselect == Default.Preselect &&
                selectionBehavior == Default.SelectionBehavior)
=======
            int? matchPriority = null)
        {
            if (filterCharacterRules.IsDefaultOrEmpty
                && commitCharacterRules.IsDefaultOrEmpty
                && enterKeyRule == Default.EnterKeyRule
                && formatOnCommit == Default.FormatOnCommit
                && matchPriority == Default.MatchPriority)
>>>>>>> ffca12b7
            {
                return Default;
            }
            else
            {
<<<<<<< HEAD
                return new CompletionItemRules(
                    filterCharacterRules, commitCharacterRules, enterKeyRule, formatOnCommit, preselect, selectionBehavior);
=======
                return new CompletionItemRules(filterCharacterRules, commitCharacterRules, enterKeyRule, formatOnCommit, matchPriority ?? Completion.MatchPriority.Default);
>>>>>>> ffca12b7
            }
        }

        /// <summary>
        /// Creates a new <see cref="CompletionItemRules"/> instance--internal for TypeScript.
        /// </summary>
        /// <param name="filterCharacterRules">Rules about which keys typed are used to filter the list of completion items.</param>
        /// <param name="commitCharacterRules">Rules about which keys typed caused the completion item to be committed.</param>
        /// <param name="enterKeyRule">Rule about whether the enter key is passed through to the editor after the selected item has been committed.</param>
        /// <param name="formatOnCommit">True if the modified text should be formatted automatically.</param>
        /// <param name="preselect">True if the related completion item should be initially selected.</param>
        /// <returns></returns>
        internal static CompletionItemRules Create(
            ImmutableArray<CharacterSetModificationRule> filterCharacterRules,
            ImmutableArray<CharacterSetModificationRule> commitCharacterRules,
            EnterKeyRule enterKeyRule,
            bool formatOnCommit,
            bool preselect)
        {
            var matchPriority = preselect ? Completion.MatchPriority.Preselect : Completion.MatchPriority.Default;
            return CompletionItemRules.Create(filterCharacterRules, commitCharacterRules, enterKeyRule, formatOnCommit, matchPriority);
        }

        private CompletionItemRules With(
            Optional<ImmutableArray<CharacterSetModificationRule>> filterRules = default(Optional<ImmutableArray<CharacterSetModificationRule>>),
            Optional<ImmutableArray<CharacterSetModificationRule>> commitRules = default(Optional<ImmutableArray<CharacterSetModificationRule>>),
            Optional<EnterKeyRule> enterKeyRule = default(Optional<EnterKeyRule>),
            Optional<bool> formatOnCommit = default(Optional<bool>),
<<<<<<< HEAD
            Optional<bool> preselect = default(Optional<bool>),
            Optional<CompletionItemSelectionBehavior> selectionBehavior = default(Optional<CompletionItemSelectionBehavior>))
=======
            Optional<int> matchPriority = default(Optional<int>))
>>>>>>> ffca12b7
        {
            var newFilterRules = filterRules.HasValue ? filterRules.Value : this.FilterCharacterRules;
            var newCommitRules = commitRules.HasValue ? commitRules.Value : this.CommitCharacterRules;
            var newEnterKeyRule = enterKeyRule.HasValue ? enterKeyRule.Value : this.EnterKeyRule;
            var newFormatOnCommit = formatOnCommit.HasValue ? formatOnCommit.Value : this.FormatOnCommit;
<<<<<<< HEAD
            var newPreselect = preselect.HasValue ? preselect.Value : this.Preselect;
            var newSelectionBehavior = selectionBehavior.HasValue ? selectionBehavior.Value : this.SelectionBehavior;
=======
            var newPreselect = matchPriority.HasValue ? matchPriority.Value : this.MatchPriority;
>>>>>>> ffca12b7

            if (newFilterRules == this.FilterCharacterRules &&
                newCommitRules == this.CommitCharacterRules &&
                newEnterKeyRule == this.EnterKeyRule &&
                newFormatOnCommit == this.FormatOnCommit &&
<<<<<<< HEAD
                newPreselect == this.Preselect &&
                newSelectionBehavior == this.SelectionBehavior)
=======
                newPreselect == this.MatchPriority)
>>>>>>> ffca12b7
            {
                return this;
            }
            else
            { 
                return Create(newFilterRules, newCommitRules, newEnterKeyRule, newFormatOnCommit, newPreselect, newSelectionBehavior);
            }
        }

        /// <summary>
        /// Creates a copy of this <see cref="CompletionItemRules"/> with the <see cref="FilterCharacterRules"/> property changed.
        /// </summary>
        public CompletionItemRules WithFilterCharacterRules(ImmutableArray<CharacterSetModificationRule> filterCharacterRules)
        {
            return this.With(filterRules: filterCharacterRules);
        }

        /// <summary>
        /// Creates a copy of this <see cref="CompletionItemRules"/> with the <see cref="CommitCharacterRules"/> property changed.
        /// </summary>
        public CompletionItemRules WithCommitCharacterRules(ImmutableArray<CharacterSetModificationRule> commitCharacterRules)
        {
            return this.With(commitRules: commitCharacterRules);
        }

        /// <summary>
        /// Creates a copy of this <see cref="CompletionItemRules"/> with the <see cref="EnterKeyRule"/> property changed.
        /// </summary>
        public CompletionItemRules WithEnterKeyRule(EnterKeyRule enterKeyRule)
        {
            return this.With(enterKeyRule: enterKeyRule);
        }

        /// <summary>
        /// Creates a copy of this <see cref="CompletionItemRules"/> with the <see cref="FormatOnCommit"/> property changed.
        /// </summary>
        public CompletionItemRules WithFormatOnCommit(bool formatOnCommit)
        {
            return this.With(formatOnCommit: formatOnCommit);
        }

        /// <summary>
        /// Creates a copy of this <see cref="CompletionItemRules"/> with the <see cref="MatchPriority"/> property changed.
        /// </summary>
        public CompletionItemRules WithMatchPriority(int matchPriority)
        {
            return this.With(matchPriority: matchPriority);
        }

        /// <summary>
        /// Creates a copy of this <see cref="CompletionItemRules"/> with the <see cref="SelectionBehavior"/> property changed.
        /// </summary>
        public CompletionItemRules WithSelectionBehavior(CompletionItemSelectionBehavior selectionBehavior)
        {
            return this.With(selectionBehavior: selectionBehavior);
        }
    }
}<|MERGE_RESOLUTION|>--- conflicted
+++ resolved
@@ -41,13 +41,9 @@
                 filterCharacterRules: default(ImmutableArray<CharacterSetModificationRule>), 
                 commitCharacterRules: default(ImmutableArray<CharacterSetModificationRule>),
                 enterKeyRule: EnterKeyRule.Default, 
-                formatOnCommit: false, 
-<<<<<<< HEAD
-                preselect: false,
+                formatOnCommit: false,
+                matchPriority: Completion.MatchPriority.Default,
                 selectionBehavior: CompletionItemSelectionBehavior.Default);
-=======
-                matchPriority: Completion.MatchPriority.Default);
->>>>>>> ffca12b7
 
         /// <summary>
         /// Rules that modify the set of characters that can be typed to filter the list of completion items.
@@ -85,15 +81,14 @@
             ImmutableArray<CharacterSetModificationRule> commitCharacterRules,
             EnterKeyRule enterKeyRule,
             bool formatOnCommit,
-<<<<<<< HEAD
-            bool preselect,
+            int matchPriority,
             CompletionItemSelectionBehavior selectionBehavior)
         {
             FilterCharacterRules = filterCharacterRules.IsDefault ? ImmutableArray<CharacterSetModificationRule>.Empty : filterCharacterRules;
             CommitCharacterRules = commitCharacterRules.IsDefault ? ImmutableArray<CharacterSetModificationRule>.Empty : commitCharacterRules;
             EnterKeyRule = enterKeyRule;
             FormatOnCommit = formatOnCommit;
-            Preselect = preselect;
+            MatchPriority = matchPriority;
             SelectionBehavior = selectionBehavior;
         }
 
@@ -104,28 +99,19 @@
         /// <param name="commitCharacterRules">Rules about which keys typed caused the completion item to be committed.</param>
         /// <param name="enterKeyRule">Rule about whether the enter key is passed through to the editor after the selected item has been committed.</param>
         /// <param name="formatOnCommit">True if the modified text should be formatted automatically.</param>
-        /// <param name="preselect">True if the related completion item should be initially selected.</param>
+        /// <param name="matchPriority">True if the related completion item should be initially selected.</param>
         /// <returns></returns>
         public static CompletionItemRules Create(
             ImmutableArray<CharacterSetModificationRule> filterCharacterRules,
             ImmutableArray<CharacterSetModificationRule> commitCharacterRules,
             EnterKeyRule enterKeyRule,
             bool formatOnCommit,
-            bool preselect)
+            int? matchPriority)
         {
             return Create(
                 filterCharacterRules, commitCharacterRules, 
-                enterKeyRule, formatOnCommit, preselect, 
+                enterKeyRule, formatOnCommit, matchPriority, 
                 selectionBehavior: CompletionItemSelectionBehavior.Default);
-=======
-            int matchPriority)
-        {
-            this.FilterCharacterRules = filterCharacterRules.IsDefault ? ImmutableArray<CharacterSetModificationRule>.Empty : filterCharacterRules;
-            this.CommitCharacterRules = commitCharacterRules.IsDefault ? ImmutableArray<CharacterSetModificationRule>.Empty : commitCharacterRules;
-            this.EnterKeyRule = enterKeyRule;
-            this.FormatOnCommit = formatOnCommit;
-            this.MatchPriority = matchPriority;
->>>>>>> ffca12b7
         }
 
         /// <summary>
@@ -135,48 +121,31 @@
         /// <param name="commitCharacterRules">Rules about which keys typed caused the completion item to be committed.</param>
         /// <param name="enterKeyRule">Rule about whether the enter key is passed through to the editor after the selected item has been committed.</param>
         /// <param name="formatOnCommit">True if the modified text should be formatted automatically.</param>
-<<<<<<< HEAD
-        /// <param name="preselect">True if the related completion item should be initially selected.</param>
+        /// <param name="matchPriority">True if the related completion item should be initially selected.</param>
         /// <param name="selectionBehavior">How this item should be selected if no text has been typed after the completion list is brought up.</param>
-=======
-        /// <param name="matchPriority">True if the related completion item should be initially selected.</param>
->>>>>>> ffca12b7
         /// <returns></returns>
         public static CompletionItemRules Create(
             ImmutableArray<CharacterSetModificationRule> filterCharacterRules = default(ImmutableArray<CharacterSetModificationRule>),
             ImmutableArray<CharacterSetModificationRule> commitCharacterRules = default(ImmutableArray<CharacterSetModificationRule>),
             EnterKeyRule enterKeyRule = EnterKeyRule.Default,
             bool formatOnCommit = false,
-<<<<<<< HEAD
-            bool preselect = false,
+            int? matchPriority = null,
             CompletionItemSelectionBehavior selectionBehavior = CompletionItemSelectionBehavior.Default)
         {
             if (filterCharacterRules.IsDefaultOrEmpty &&
                 commitCharacterRules.IsDefaultOrEmpty &&
                 enterKeyRule == Default.EnterKeyRule &&
                 formatOnCommit == Default.FormatOnCommit &&
-                preselect == Default.Preselect &&
+                matchPriority.GetValueOrDefault() == Default.MatchPriority &&
                 selectionBehavior == Default.SelectionBehavior)
-=======
-            int? matchPriority = null)
-        {
-            if (filterCharacterRules.IsDefaultOrEmpty
-                && commitCharacterRules.IsDefaultOrEmpty
-                && enterKeyRule == Default.EnterKeyRule
-                && formatOnCommit == Default.FormatOnCommit
-                && matchPriority == Default.MatchPriority)
->>>>>>> ffca12b7
             {
                 return Default;
             }
             else
             {
-<<<<<<< HEAD
                 return new CompletionItemRules(
-                    filterCharacterRules, commitCharacterRules, enterKeyRule, formatOnCommit, preselect, selectionBehavior);
-=======
-                return new CompletionItemRules(filterCharacterRules, commitCharacterRules, enterKeyRule, formatOnCommit, matchPriority ?? Completion.MatchPriority.Default);
->>>>>>> ffca12b7
+                    filterCharacterRules, commitCharacterRules, enterKeyRule, formatOnCommit,
+                    matchPriority.GetValueOrDefault(), selectionBehavior);
             }
         }
 
@@ -205,40 +174,31 @@
             Optional<ImmutableArray<CharacterSetModificationRule>> commitRules = default(Optional<ImmutableArray<CharacterSetModificationRule>>),
             Optional<EnterKeyRule> enterKeyRule = default(Optional<EnterKeyRule>),
             Optional<bool> formatOnCommit = default(Optional<bool>),
-<<<<<<< HEAD
-            Optional<bool> preselect = default(Optional<bool>),
+            Optional<int> matchPriority = default(Optional<int>),
             Optional<CompletionItemSelectionBehavior> selectionBehavior = default(Optional<CompletionItemSelectionBehavior>))
-=======
-            Optional<int> matchPriority = default(Optional<int>))
->>>>>>> ffca12b7
         {
             var newFilterRules = filterRules.HasValue ? filterRules.Value : this.FilterCharacterRules;
             var newCommitRules = commitRules.HasValue ? commitRules.Value : this.CommitCharacterRules;
             var newEnterKeyRule = enterKeyRule.HasValue ? enterKeyRule.Value : this.EnterKeyRule;
             var newFormatOnCommit = formatOnCommit.HasValue ? formatOnCommit.Value : this.FormatOnCommit;
-<<<<<<< HEAD
-            var newPreselect = preselect.HasValue ? preselect.Value : this.Preselect;
+            var newMatchPriority = matchPriority.HasValue ? matchPriority.Value : this.MatchPriority;
             var newSelectionBehavior = selectionBehavior.HasValue ? selectionBehavior.Value : this.SelectionBehavior;
-=======
-            var newPreselect = matchPriority.HasValue ? matchPriority.Value : this.MatchPriority;
->>>>>>> ffca12b7
 
             if (newFilterRules == this.FilterCharacterRules &&
                 newCommitRules == this.CommitCharacterRules &&
                 newEnterKeyRule == this.EnterKeyRule &&
                 newFormatOnCommit == this.FormatOnCommit &&
-<<<<<<< HEAD
-                newPreselect == this.Preselect &&
+                newMatchPriority == this.MatchPriority &&
                 newSelectionBehavior == this.SelectionBehavior)
-=======
-                newPreselect == this.MatchPriority)
->>>>>>> ffca12b7
             {
                 return this;
             }
             else
             { 
-                return Create(newFilterRules, newCommitRules, newEnterKeyRule, newFormatOnCommit, newPreselect, newSelectionBehavior);
+                return Create(
+                    newFilterRules, newCommitRules,
+                    newEnterKeyRule, newFormatOnCommit,
+                    newMatchPriority, newSelectionBehavior);
             }
         }
 
