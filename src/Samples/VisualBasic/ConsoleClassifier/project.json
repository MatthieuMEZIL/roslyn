﻿{
  "dependencies": {
    "System.Collections.Immutable": "1.1.37",
<<<<<<< HEAD
    "System.Reflection.Metadata": "1.2.0-rc2-23826"
=======
    "System.Reflection.Metadata": "1.2.0"
>>>>>>> 42321199
  },
  "frameworks": {
    "net452": {}
  },
  "runtimes": {
    "win7": {},
    "win7-anycpu": {}
  }
}<|MERGE_RESOLUTION|>--- conflicted
+++ resolved
@@ -1,11 +1,7 @@
 ﻿{
   "dependencies": {
     "System.Collections.Immutable": "1.1.37",
-<<<<<<< HEAD
-    "System.Reflection.Metadata": "1.2.0-rc2-23826"
-=======
     "System.Reflection.Metadata": "1.2.0"
->>>>>>> 42321199
   },
   "frameworks": {
     "net452": {}
