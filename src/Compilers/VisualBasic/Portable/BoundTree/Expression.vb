﻿' Copyright (c) Microsoft.  All Rights Reserved.  Licensed under the Apache License, Version 2.0.  See License.txt in the project root for license information.

Imports System.Collections.Immutable
Imports Microsoft.CodeAnalysis.Semantics

Namespace Microsoft.CodeAnalysis.VisualBasic

    Partial Friend MustInherit Class BoundNode
        Implements IOperationSearchable

        Public Function Descendants() As IEnumerable(Of IOperation) Implements IOperationSearchable.Descendants
            Dim list = New List(Of IOperation)
            Dim collector = New Collector(list)
            collector.Visit(Me)
            list.RemoveAt(0)
            Return list
        End Function

        Public Function DescendantsAndSelf() As IEnumerable(Of IOperation) Implements IOperationSearchable.DescendantsAndSelf
            Dim list = New List(Of IOperation)
            Dim collector = New Collector(list)
            collector.Visit(Me)
            Return list
        End Function

        Private Class Collector
            Inherits BoundTreeWalkerWithStackGuard

            Private _nodes As List(Of IOperation)

            Public Sub New(nodes As List(Of IOperation))
                Me._nodes = nodes
            End Sub

            Public Overrides Function Visit(node As BoundNode) As BoundNode
                Dim operation = TryCast(node, IOperation)
                If operation IsNot Nothing AndAlso operation.Kind <> OperationKind.None Then
                    Me._nodes.Add(operation)
                    ' Certain child-operation of following operation kinds do not occur in bound nodes, 
                    ' and those child-operation nodes have to be added explicitly.
                    '   1. IArgument
                    '   2. IMemberInitializer
                    '   3. ICase
                    '   4. ICaseClause with CaseKind == CaseKind.Default (i.e. Case Else)
                    '   5. IEventAssignmentExpression
                    Select Case operation.Kind
                        Case OperationKind.InvocationExpression
                            Me._nodes.AddRange(DirectCast(operation, IInvocationExpression).ArgumentsInSourceOrder)
                        Case OperationKind.ObjectCreationExpression
                            Dim objectCreationExpression = DirectCast(operation, IObjectCreationExpression)
                            Me._nodes.AddRange(objectCreationExpression.ConstructorArguments)
                            Me._nodes.AddRange(objectCreationExpression.MemberInitializers)
                        Case OperationKind.SwitchStatement
                            Dim switchStatement = DirectCast(operation, ISwitchStatement)
                            For Each caseBlock In switchStatement.Cases
                                Me._nodes.Add(caseBlock)
                                ' "Case Else" clause needs to be added explicitly.
                                Dim caseClauses = caseBlock.Clauses
                                If caseClauses.IsSingle Then
                                    Dim caseClause = caseClauses(0)
                                    If caseClause.CaseKind = CaseKind.Default Then
                                        Me._nodes.Add(caseClause)
                                    End If
                                End If
                            Next
                        Case OperationKind.ExpressionStatement
                            Dim expression = DirectCast(operation, IExpressionStatement).Expression
                            If expression.Kind = OperationKind.EventAssignmentExpression Then
                                Me._nodes.Add(expression)
                            End If
                    End Select
                End If
                Return MyBase.Visit(node)
            End Function

            ' Skip visiting `BoundAssignmentOperator` nodes (but Not their children) if they are used for initializing members in object creation.
            ' The corresponding operations are covered by `IMemberInitializer`.
            Public Overrides Function VisitObjectInitializerExpression(node As BoundObjectInitializerExpression) As BoundNode
                For Each expression In node.Initializers
                    If expression.HasErrors Then
                        Continue For
                    End If
                    Dim assignment = DirectCast(expression, BoundAssignmentOperator)
                    Me.Visit(assignment.Left)
                    Me.Visit(assignment.LeftOnTheRightOpt)
                    Me.Visit(assignment.Right)
                Next
                Return Nothing
            End Function
        End Class
    End Class

    Partial Class BoundExpression
        Implements IExpression

        Private ReadOnly Property IConstantValue As [Optional](Of Object) Implements IExpression.ConstantValue
            Get
                Dim value As ConstantValue = Me.ConstantValueOpt
                If value Is Nothing Then
                    Return New [Optional](Of Object)()
                End If

                Return New [Optional](Of Object)(value.Value)
            End Get
        End Property

        Private ReadOnly Property IKind As OperationKind Implements IOperation.Kind
            Get
                Return Me.ExpressionKind()
            End Get
        End Property

        Private ReadOnly Property IIsInvalid As Boolean Implements IOperation.IsInvalid
            Get
                Return Me.HasErrors
            End Get
        End Property

        Private ReadOnly Property IResultType As ITypeSymbol Implements IExpression.ResultType
            Get
                Return Me.Type
            End Get
        End Property

        Private ReadOnly Property ISyntax As SyntaxNode Implements IOperation.Syntax
            Get
                Return Me.Syntax
            End Get
        End Property

        Protected Overridable Function ExpressionKind() As OperationKind
            Return OperationKind.None
        End Function

        Public Overridable Overloads Sub Accept(visitor As IOperationVisitor) Implements IOperation.Accept
            Throw ExceptionUtilities.Unreachable
        End Sub

        Public Overridable Overloads Function Accept(Of TArgument, TResult)(visitor As IOperationVisitor(Of TArgument, TResult), argument As TArgument) As TResult Implements IOperation.Accept
            Throw ExceptionUtilities.Unreachable
        End Function
    End Class

    Partial Class BoundAssignmentOperator
        Implements IAssignmentExpression
        Implements ICompoundAssignmentExpression

        Private ReadOnly Property ITarget As IReferenceExpression Implements IAssignmentExpression.Target
            Get
                Return TryCast(Me.Left, IReferenceExpression)
            End Get
        End Property

        Private ReadOnly Property IValue As IExpression Implements IAssignmentExpression.Value
            Get
                If ExpressionKind() = OperationKind.CompoundAssignmentExpression Then
                    Dim rightBinary As BoundBinaryOperator = TryCast(Me.Right, BoundBinaryOperator)
                    If rightBinary IsNot Nothing Then
                        Return rightBinary.Right
                    End If

                    Dim rightOperatorBinary As BoundUserDefinedBinaryOperator = TryCast(Me.Right, BoundUserDefinedBinaryOperator)
                    If rightOperatorBinary IsNot Nothing Then
                        Return rightOperatorBinary.Right
                    End If
                End If

                Return Me.Right
            End Get
        End Property

        Private ReadOnly Property IBinaryKind As BinaryOperationKind Implements ICompoundAssignmentExpression.BinaryKind
            Get
                If ExpressionKind() = OperationKind.CompoundAssignmentExpression Then
                    Dim rightBinary As BoundBinaryOperator = TryCast(Me.Right, BoundBinaryOperator)
                    If rightBinary IsNot Nothing Then
                        Return Expression.DeriveBinaryOperationKind(rightBinary.OperatorKind, Me.Left)
                    End If

                    Dim rightOperatorBinary As BoundUserDefinedBinaryOperator = TryCast(Me.Right, BoundUserDefinedBinaryOperator)
                    If rightOperatorBinary IsNot Nothing Then
                        Return Expression.DeriveBinaryOperationKind(rightOperatorBinary.OperatorKind, Me.Left)
                    End If
                End If

                Return BinaryOperationKind.None
            End Get
        End Property

        Private ReadOnly Property IOperator As IMethodSymbol Implements IHasOperatorExpression.Operator
            Get
                If Me.IUsesOperatorMethod Then
                    Return DirectCast(Me.Right, BoundUserDefinedBinaryOperator).Call.Method
                End If

                Return Nothing
            End Get
        End Property

        Private ReadOnly Property IUsesOperatorMethod As Boolean Implements IHasOperatorExpression.UsesOperatorMethod
            Get
                If ExpressionKind() = OperationKind.CompoundAssignmentExpression Then
                    Return TypeOf Me.Right Is BoundUserDefinedBinaryOperator
                End If

                Return False
            End Get
        End Property

        Protected Overrides Function ExpressionKind() As OperationKind
            Dim rightBinary As BoundBinaryOperator = TryCast(Me.Right, BoundBinaryOperator)
            If rightBinary IsNot Nothing Then
                If TypeOf rightBinary.Left Is BoundCompoundAssignmentTargetPlaceholder Then
                    Return OperationKind.CompoundAssignmentExpression
                End If
            End If

            Dim rightOperatorBinary As BoundUserDefinedBinaryOperator = TryCast(Me.Right, BoundUserDefinedBinaryOperator)
            If rightOperatorBinary IsNot Nothing Then
                If TypeOf rightOperatorBinary.Left Is BoundCompoundAssignmentTargetPlaceholder Then
                    Return OperationKind.CompoundAssignmentExpression
                End If
            End If

            Return OperationKind.AssignmentExpression
        End Function

        Public Overrides Sub Accept(visitor As IOperationVisitor)
            If Me.ExpressionKind() = OperationKind.CompoundAssignmentExpression Then
                visitor.VisitCompoundAssignmentExpression(Me)
            Else
                visitor.VisitAssignmentExpression(Me)
            End If
        End Sub

        Public Overrides Function Accept(Of TArgument, TResult)(visitor As IOperationVisitor(Of TArgument, TResult), argument As TArgument) As TResult
            If Me.ExpressionKind() = OperationKind.CompoundAssignmentExpression Then
                Return visitor.VisitCompoundAssignmentExpression(Me, argument)
            Else
                Return visitor.VisitAssignmentExpression(Me, argument)
            End If
        End Function
    End Class

    Partial Class BoundMeReference
        Implements IInstanceReferenceExpression

        Private ReadOnly Property IIsExplicit As Boolean Implements IInstanceReferenceExpression.IsExplicit
            Get
                Return Not Me.WasCompilerGenerated
            End Get
        End Property

        Private ReadOnly Property IParameter As IParameterSymbol Implements IParameterReferenceExpression.Parameter
            Get
                Return DirectCast(Me.ExpressionSymbol, IParameterSymbol)
            End Get
        End Property

        Protected Overrides Function ExpressionKind() As OperationKind
            Return OperationKind.InstanceReferenceExpression
        End Function

        Public Overrides Sub Accept(visitor As IOperationVisitor)
            visitor.VisitInstanceReferenceExpression(Me)
        End Sub

        Public Overrides Function Accept(Of TArgument, TResult)(visitor As IOperationVisitor(Of TArgument, TResult), argument As TArgument) As TResult
            Return visitor.VisitInstanceReferenceExpression(Me, argument)
        End Function
    End Class

    Partial Class BoundMyBaseReference
        Implements IInstanceReferenceExpression

        Private ReadOnly Property IIsExplicit As Boolean Implements IInstanceReferenceExpression.IsExplicit
            Get
                Return True
            End Get
        End Property

        Private ReadOnly Property IParameter As IParameterSymbol Implements IParameterReferenceExpression.Parameter
            Get
                Return DirectCast(Me.ExpressionSymbol, IParameterSymbol)
            End Get
        End Property

        Protected Overrides Function ExpressionKind() As OperationKind
            Return OperationKind.BaseClassInstanceReferenceExpression
        End Function

        Public Overrides Sub Accept(visitor As IOperationVisitor)
            visitor.VisitInstanceReferenceExpression(Me)
        End Sub

        Public Overrides Function Accept(Of TArgument, TResult)(visitor As IOperationVisitor(Of TArgument, TResult), argument As TArgument) As TResult
            Return visitor.VisitInstanceReferenceExpression(Me, argument)
        End Function
    End Class

    Partial Class BoundMyClassReference
        Implements IInstanceReferenceExpression

        Private ReadOnly Property IIsExplicit As Boolean Implements IInstanceReferenceExpression.IsExplicit
            Get
                Return True
            End Get
        End Property

        Private ReadOnly Property IParameter As IParameterSymbol Implements IParameterReferenceExpression.Parameter
            Get
                Return DirectCast(Me.ExpressionSymbol, IParameterSymbol)
            End Get
        End Property

        Protected Overrides Function ExpressionKind() As OperationKind
            Return OperationKind.ClassInstanceReferenceExpression
        End Function

        Public Overrides Sub Accept(visitor As IOperationVisitor)
            visitor.VisitInstanceReferenceExpression(Me)
        End Sub

        Public Overrides Function Accept(Of TArgument, TResult)(visitor As IOperationVisitor(Of TArgument, TResult), argument As TArgument) As TResult
            Return visitor.VisitInstanceReferenceExpression(Me, argument)
        End Function
    End Class

    Partial Class BoundLiteral
        Implements ILiteralExpression

        Private ReadOnly Property ISpelling As String Implements ILiteralExpression.Spelling
            Get
                Return Me.Syntax.ToString()
            End Get
        End Property

        Protected Overrides Function ExpressionKind() As OperationKind
            Return OperationKind.LiteralExpression
        End Function

        Public Overrides Sub Accept(visitor As IOperationVisitor)
            visitor.VisitLiteralExpression(Me)
        End Sub

        Public Overrides Function Accept(Of TArgument, TResult)(visitor As IOperationVisitor(Of TArgument, TResult), argument As TArgument) As TResult
            Return visitor.VisitLiteralExpression(Me, argument)
        End Function
    End Class

    Partial Class BoundAwaitOperator
        Implements IAwaitExpression

        Private ReadOnly Property IUpon As IExpression Implements IAwaitExpression.Upon
            Get
                Return Me.Operand
            End Get
        End Property

        Protected Overrides Function ExpressionKind() As OperationKind
            Return OperationKind.AwaitExpression
        End Function

        Public Overrides Sub Accept(visitor As IOperationVisitor)
            visitor.VisitAwaitExpression(Me)
        End Sub

        Public Overrides Function Accept(Of TArgument, TResult)(visitor As IOperationVisitor(Of TArgument, TResult), argument As TArgument) As TResult
            Return visitor.VisitAwaitExpression(Me, argument)
        End Function
    End Class

    Partial Class BoundLambda
        Implements ILambdaExpression

        Private ReadOnly Property IBody As IBlockStatement Implements ILambdaExpression.Body
            Get
                Return Me.Body
            End Get
        End Property

        Private ReadOnly Property ISignature As IMethodSymbol Implements ILambdaExpression.Signature
            Get
                Return Me.LambdaSymbol
            End Get
        End Property

        Protected Overrides Function ExpressionKind() As OperationKind
            Return OperationKind.LambdaExpression
        End Function

        Public Overrides Sub Accept(visitor As IOperationVisitor)
            visitor.VisitLambdaExpression(Me)
        End Sub

        Public Overrides Function Accept(Of TArgument, TResult)(visitor As IOperationVisitor(Of TArgument, TResult), argument As TArgument) As TResult
            Return visitor.VisitLambdaExpression(Me, argument)
        End Function
    End Class

    Partial Class BoundCall
        Implements IInvocationExpression

        Private Function IArgumentMatchingParameter(parameter As IParameterSymbol) As IArgument Implements IInvocationExpression.ArgumentMatchingParameter
            Return ArgumentMatchingParameter(Me.Arguments, parameter, Me.Method.Parameters)
        End Function

        Private ReadOnly Property IArgumentsInSourceOrder As ImmutableArray(Of IArgument) Implements IInvocationExpression.ArgumentsInSourceOrder
            Get
                Return DeriveArguments(Me.Arguments, Me.Method.Parameters)
            End Get
        End Property

        Private ReadOnly Property IArgumentsInParameterOrder As ImmutableArray(Of IArgument) Implements IInvocationExpression.ArgumentsInParameterOrder
            Get
                Return DeriveArguments(Me.Arguments, Me.Method.Parameters)
            End Get
        End Property

        Private ReadOnly Property IIsVirtual As Boolean Implements IInvocationExpression.IsVirtual
            Get
                Dim method As IMethodSymbol = Me.Method

                Return (method.IsVirtual OrElse method.IsAbstract OrElse method.IsOverride) AndAlso Me.ReceiverOpt.Kind <> BoundKind.MyBaseReference AndAlso Me.ReceiverOpt.Kind <> BoundKind.MyClassReference
            End Get
        End Property

        Private ReadOnly Property TargetMethod As IMethodSymbol Implements IInvocationExpression.TargetMethod
            Get
                Return Me.Method
            End Get
        End Property

        Private ReadOnly Property IInstance As IExpression Implements IInvocationExpression.Instance
            Get
                Return Me.ReceiverOpt
            End Get
        End Property

        Protected Overrides Function ExpressionKind() As OperationKind
            Return OperationKind.InvocationExpression
        End Function

        Public Overrides Sub Accept(visitor As IOperationVisitor)
            visitor.VisitInvocationExpression(Me)
        End Sub

        Public Overrides Function Accept(Of TArgument, TResult)(visitor As IOperationVisitor(Of TArgument, TResult), argument As TArgument) As TResult
            Return visitor.VisitInvocationExpression(Me, argument)
        End Function

        Friend Shared Function ArgumentMatchingParameter(arguments As ImmutableArray(Of BoundExpression), parameter As IParameterSymbol, parameters As ImmutableArray(Of Symbols.ParameterSymbol)) As IArgument
            Dim index As Integer = parameter.Ordinal
            If index <= arguments.Length Then
                Return DeriveArgument(index, arguments(index), parameters)
            End If

            Return Nothing
        End Function

        Friend Shared Function DeriveArguments(boundArguments As ImmutableArray(Of BoundExpression), parameters As ImmutableArray(Of Symbols.ParameterSymbol)) As ImmutableArray(Of IArgument)
            Dim argumentsLength As Integer = boundArguments.Length
            Dim arguments As ImmutableArray(Of IArgument).Builder = ImmutableArray.CreateBuilder(Of IArgument)(argumentsLength)
            For index As Integer = 0 To argumentsLength - 1 Step 1
                arguments.Add(DeriveArgument(index, boundArguments(index), parameters))
            Next

            Return arguments.ToImmutable()
        End Function

        Private Shared ReadOnly s_argumentMappings As New System.Runtime.CompilerServices.ConditionalWeakTable(Of BoundExpression, IArgument)

        Private Shared Function DeriveArgument(index As Integer, argument As BoundExpression, parameters As ImmutableArray(Of Symbols.ParameterSymbol)) As IArgument
            Select Case argument.Kind
                Case BoundKind.ByRefArgumentWithCopyBack
                    Return s_argumentMappings.GetValue(argument, Function(a) New ByRefArgument(parameters(index), DirectCast(argument, BoundByRefArgumentWithCopyBack)))
                Case Else
                    ' Apparently the VB bound trees don't encode named arguments, which seems unnecesarily lossy.
                    Return s_argumentMappings.GetValue(argument, Function(a) If(index >= parameters.Length - 1 AndAlso parameters.Length > 0 AndAlso parameters(parameters.Length - 1).IsParamArray, New Argument(ArgumentKind.ParamArray, parameters(parameters.Length - 1), a), New Argument(ArgumentKind.Positional, parameters(index), a)))
            End Select
        End Function

        Private MustInherit Class ArgumentBase
            Implements IArgument

            Private ReadOnly _parameter As IParameterSymbol

            Public Sub New(parameter As IParameterSymbol)
                _parameter = parameter
            End Sub

            Public ReadOnly Property Parameter As IParameterSymbol Implements IArgument.Parameter
                Get
                    Return _parameter
                End Get
            End Property

            Public ReadOnly Property IsInvalid As Boolean Implements IOperation.IsInvalid
                Get
                    Return Me.Parameter Is Nothing OrElse Me.Value.IsInvalid
                End Get
            End Property

            Public ReadOnly Property Kind As OperationKind Implements IOperation.Kind
                Get
                    Return OperationKind.Argument
                End Get
            End Property

            Public ReadOnly Property Syntax As SyntaxNode Implements IOperation.Syntax
                Get
                    Return Me.Value.Syntax
                End Get
            End Property

            Public MustOverride ReadOnly Property ArgumentKind As ArgumentKind Implements IArgument.ArgumentKind
            Public MustOverride ReadOnly Property Value As IExpression Implements IArgument.Value
            Public MustOverride ReadOnly Property InConversion As IExpression Implements IArgument.InConversion
            Public MustOverride ReadOnly Property OutConversion As IExpression Implements IArgument.OutConversion

            Public Sub Accept(visitor As IOperationVisitor) Implements IOperation.Accept
                visitor.VisitArgument(Me)
            End Sub

            Public Function Accept(Of TArgument, TResult)(visitor As IOperationVisitor(Of TArgument, TResult), argument As TArgument) As TResult Implements IOperation.Accept
                Return visitor.VisitArgument(Me, argument)
            End Function
        End Class

        Private NotInheritable Class Argument
            Inherits ArgumentBase

            Private ReadOnly _value As IExpression
            Private ReadOnly _kind As ArgumentKind

            Public Sub New(kind As ArgumentKind, parameter As IParameterSymbol, value As IExpression)
                MyBase.New(parameter)
                _value = value
                _kind = kind
            End Sub

            Public Overrides ReadOnly Property Value As IExpression
                Get
                    Return Me._value
                End Get
            End Property

            Public Overrides ReadOnly Property InConversion As IExpression
                Get
                    Return Nothing
                End Get
            End Property

            Public Overrides ReadOnly Property OutConversion As IExpression
                Get
                    Return Nothing
                End Get
            End Property

            Public Overrides ReadOnly Property ArgumentKind As ArgumentKind
                Get
                    Return _kind
                End Get
            End Property
        End Class

        Private NotInheritable Class ByRefArgument
            Inherits ArgumentBase

            Private ReadOnly _argument As BoundByRefArgumentWithCopyBack

            Public Sub New(parameter As IParameterSymbol, argument As BoundByRefArgumentWithCopyBack)
                MyBase.New(parameter)
                _argument = argument
            End Sub

            Public Overrides ReadOnly Property ArgumentKind As ArgumentKind
                Get
                    ' Do the VB bound trees encode named arguments?
                    Return ArgumentKind.Positional
                End Get
            End Property

            Public Overrides ReadOnly Property InConversion As IExpression
                Get
                    Return _argument.InConversion
                End Get
            End Property

            Public Overrides ReadOnly Property OutConversion As IExpression
                Get
                    Return _argument.OutConversion
                End Get
            End Property

            Public Overrides ReadOnly Property Value As IExpression
                Get
                    Return _argument.OriginalArgument
                End Get
            End Property
        End Class
    End Class

    Partial Class BoundOmittedArgument
        Protected Overrides Function ExpressionKind() As OperationKind
            Return OperationKind.OmittedArgumentExpression
        End Function

        Public Overrides Sub Accept(visitor As IOperationVisitor)
            visitor.VisitOmittedArgumentExpression(Me)
        End Sub

        Public Overrides Function Accept(Of TArgument, TResult)(visitor As IOperationVisitor(Of TArgument, TResult), argument As TArgument) As TResult
            Return visitor.VisitOmittedArgumentExpression(Me, argument)
        End Function
    End Class

    Partial Class BoundParenthesized
        Implements IParenthesizedExpression

        Private ReadOnly Property IOperand As IExpression Implements IParenthesizedExpression.Operand
            Get
                Return Me.Expression
            End Get
        End Property

        Protected Overrides Function ExpressionKind() As OperationKind
            Return OperationKind.ParenthesizedExpression
        End Function

        Public Overrides Sub Accept(visitor As IOperationVisitor)
            visitor.VisitParenthesizedExpression(Me)
        End Sub

        Public Overrides Function Accept(Of TArgument, TResult)(visitor As IOperationVisitor(Of TArgument, TResult), argument As TArgument) As TResult
            Return visitor.VisitParenthesizedExpression(Me, argument)
        End Function
    End Class

    Partial Class BoundArrayAccess
        Implements IArrayElementReferenceExpression

        Private ReadOnly Property IArrayReference As IExpression Implements IArrayElementReferenceExpression.ArrayReference
            Get
                Return Me.Expression
            End Get
        End Property

        Private ReadOnly Property IIndices As ImmutableArray(Of IExpression) Implements IArrayElementReferenceExpression.Indices
            Get
                Return Me.Indices.As(Of IExpression)()
            End Get
        End Property

        Protected Overrides Function ExpressionKind() As OperationKind
            Return OperationKind.ArrayElementReferenceExpression
        End Function

        Public Overrides Sub Accept(visitor As IOperationVisitor)
            visitor.VisitArrayElementReferenceExpression(Me)
        End Sub

        Public Overrides Function Accept(Of TArgument, TResult)(visitor As IOperationVisitor(Of TArgument, TResult), argument As TArgument) As TResult
            Return visitor.VisitArrayElementReferenceExpression(Me, argument)
        End Function
    End Class

    Partial Class BoundUnaryOperator
        Implements IUnaryOperatorExpression

        Private ReadOnly Property IOperator As IMethodSymbol Implements IHasOperatorExpression.Operator
            Get
                Return Nothing
            End Get
        End Property

        Private ReadOnly Property IUsesOperatorMethod As Boolean Implements IHasOperatorExpression.UsesOperatorMethod
            Get
                Return False
            End Get
        End Property

        Private ReadOnly Property IOperand As IExpression Implements IUnaryOperatorExpression.Operand
            Get
                Return Me.Operand
            End Get
        End Property

        Private ReadOnly Property IUnaryKind As UnaryOperationKind Implements IUnaryOperatorExpression.UnaryOperationKind
            Get
                Return DeriveUnaryOperationKind(Me.OperatorKind, Me.Operand)
            End Get
        End Property

        Protected Overrides Function ExpressionKind() As OperationKind
            Return OperationKind.UnaryOperatorExpression
        End Function

        Public Overrides Sub Accept(visitor As IOperationVisitor)
            visitor.VisitUnaryOperatorExpression(Me)
        End Sub

        Public Overrides Function Accept(Of TArgument, TResult)(visitor As IOperationVisitor(Of TArgument, TResult), argument As TArgument) As TResult
            Return visitor.VisitUnaryOperatorExpression(Me, argument)
        End Function
    End Class

    Partial Class BoundUserDefinedUnaryOperator
        Implements IUnaryOperatorExpression

        Private ReadOnly Property IOperator As IMethodSymbol Implements IHasOperatorExpression.Operator
            Get
                Return Me.Call.Method
            End Get
        End Property

        Private ReadOnly Property IUsesOperatorMethod As Boolean Implements IHasOperatorExpression.UsesOperatorMethod
            Get
                Return True
            End Get
        End Property

        Private ReadOnly Property IOperand As IExpression Implements IUnaryOperatorExpression.Operand
            Get
                Return Me.Operand
            End Get
        End Property

        Private ReadOnly Property IUnaryKind As UnaryOperationKind Implements IUnaryOperatorExpression.UnaryOperationKind
            Get
                Select Case OperatorKind And UnaryOperatorKind.OpMask
                    Case UnaryOperatorKind.Plus
                        Return UnaryOperationKind.OperatorPlus
                    Case UnaryOperatorKind.Minus
                        Return UnaryOperationKind.OperatorMinus
                    Case UnaryOperatorKind.Not
                        Return UnaryOperationKind.OperatorBitwiseNegation
                    Case Else
                        Throw ExceptionUtilities.UnexpectedValue(OperatorKind And UnaryOperatorKind.OpMask)
                End Select
            End Get
        End Property

        Protected Overrides Function ExpressionKind() As OperationKind
            Return OperationKind.UnaryOperatorExpression
        End Function

        Public Overrides Sub Accept(visitor As IOperationVisitor)
            visitor.VisitUnaryOperatorExpression(Me)
        End Sub

        Public Overrides Function Accept(Of TArgument, TResult)(visitor As IOperationVisitor(Of TArgument, TResult), argument As TArgument) As TResult
            Return visitor.VisitUnaryOperatorExpression(Me, argument)
        End Function
    End Class

    Partial Class BoundBinaryOperator
        Implements IBinaryOperatorExpression

        Private ReadOnly Property ILeft As IExpression Implements IBinaryOperatorExpression.Left
            Get
                Return Me.Left
            End Get
        End Property

        Private ReadOnly Property IBinaryKind As BinaryOperationKind Implements IBinaryOperatorExpression.BinaryOperationKind
            Get
                Return DeriveBinaryOperationKind(Me.OperatorKind, Me.Left)
            End Get
        End Property

        Private ReadOnly Property IRight As IExpression Implements IBinaryOperatorExpression.Right
            Get
                Return Me.Right
            End Get
        End Property

        Private ReadOnly Property IOperator As IMethodSymbol Implements IHasOperatorExpression.Operator
            Get
                Return Nothing
            End Get
        End Property

        Private ReadOnly Property IUsesOperatorMethod As Boolean Implements IHasOperatorExpression.UsesOperatorMethod
            Get
                Return False
            End Get
        End Property

        Protected Overrides Function ExpressionKind() As OperationKind
            Return OperationKind.BinaryOperatorExpression
        End Function

        Public Overrides Sub Accept(visitor As IOperationVisitor)
            visitor.VisitBinaryOperatorExpression(Me)
        End Sub

        Public Overrides Function Accept(Of TArgument, TResult)(visitor As IOperationVisitor(Of TArgument, TResult), argument As TArgument) As TResult
            Return visitor.VisitBinaryOperatorExpression(Me, argument)
        End Function
    End Class

    Partial Class BoundUserDefinedBinaryOperator
        Implements IBinaryOperatorExpression

        Private ReadOnly Property ILeft As IExpression Implements IBinaryOperatorExpression.Left
            Get
                Return Me.Left
            End Get
        End Property

        Private ReadOnly Property IBinaryKind As BinaryOperationKind Implements IBinaryOperatorExpression.BinaryOperationKind
            Get
                Select Case OperatorKind And BinaryOperatorKind.OpMask
                    Case BinaryOperatorKind.Add
                        Return BinaryOperationKind.OperatorAdd
                    Case BinaryOperatorKind.Subtract
                        Return BinaryOperationKind.OperatorSubtract
                    Case BinaryOperatorKind.Multiply
                        Return BinaryOperationKind.OperatorMultiply
                    Case BinaryOperatorKind.Divide
                        Return BinaryOperationKind.OperatorDivide
                    Case BinaryOperatorKind.Modulo
                        Return BinaryOperationKind.OperatorRemainder
                    Case BinaryOperatorKind.And
                        Return BinaryOperationKind.OperatorAnd
                    Case BinaryOperatorKind.Or
                        Return BinaryOperationKind.OperatorOr
                    Case BinaryOperatorKind.Xor
                        Return BinaryOperationKind.OperatorExclusiveOr
                    Case BinaryOperatorKind.AndAlso
                        Return BinaryOperationKind.OperatorConditionalAnd
                    Case BinaryOperatorKind.OrElse
                        Return BinaryOperationKind.OperatorConditionalOr
                    Case BinaryOperatorKind.LeftShift
                        Return BinaryOperationKind.OperatorLeftShift
                    Case BinaryOperatorKind.RightShift
                        Return BinaryOperationKind.OperatorRightShift
                    Case BinaryOperatorKind.LessThan
                        Return BinaryOperationKind.OperatorLessThan
                    Case BinaryOperatorKind.LessThanOrEqual
                        Return BinaryOperationKind.OperatorLessThanOrEqual
                    Case BinaryOperatorKind.Equals
                        Return BinaryOperationKind.OperatorEquals
                    Case BinaryOperatorKind.NotEquals
                        Return BinaryOperationKind.OperatorNotEquals
                    Case BinaryOperatorKind.GreaterThanOrEqual
                        Return BinaryOperationKind.OperatorGreaterThanOrEqual
                    Case BinaryOperatorKind.GreaterThan
                        Return BinaryOperationKind.OperatorGreaterThan
                    Case Else
                        Throw ExceptionUtilities.UnexpectedValue(OperatorKind And BinaryOperatorKind.OpMask)
                End Select
            End Get
        End Property

        Private ReadOnly Property IRight As IExpression Implements IBinaryOperatorExpression.Right
            Get
                Return Me.Right
            End Get
        End Property

        Private ReadOnly Property IOperator As IMethodSymbol Implements IHasOperatorExpression.Operator
            Get
                Return Me.Call.Method
            End Get
        End Property

        Private ReadOnly Property IUsesOperatorMethod As Boolean Implements IHasOperatorExpression.UsesOperatorMethod
            Get
                Return True
            End Get
        End Property

        Protected Overrides Function ExpressionKind() As OperationKind
            Select Case Me.OperatorKind And BinaryOperatorKind.OpMask
                Case BinaryOperatorKind.Add, BinaryOperatorKind.Concatenate, BinaryOperatorKind.Subtract, BinaryOperatorKind.Multiply, BinaryOperatorKind.Divide,
                    BinaryOperatorKind.IntegerDivide, BinaryOperatorKind.Modulo, BinaryOperatorKind.Power, BinaryOperatorKind.LeftShift, BinaryOperatorKind.RightShift,
                    BinaryOperatorKind.And, BinaryOperatorKind.Or, BinaryOperatorKind.Xor, BinaryOperatorKind.AndAlso, BinaryOperatorKind.OrElse,
                    BinaryOperatorKind.LessThan, BinaryOperatorKind.LessThanOrEqual, BinaryOperatorKind.Equals, BinaryOperatorKind.NotEquals,
                    BinaryOperatorKind.Is, BinaryOperatorKind.IsNot, BinaryOperatorKind.Like, BinaryOperatorKind.GreaterThanOrEqual, BinaryOperatorKind.GreaterThan

                    Return OperationKind.BinaryOperatorExpression
            End Select

            Throw ExceptionUtilities.UnexpectedValue(Me.OperatorKind And BinaryOperatorKind.OpMask)
        End Function

        Public Overrides Sub Accept(visitor As IOperationVisitor)
            visitor.VisitBinaryOperatorExpression(Me)
        End Sub

        Public Overrides Function Accept(Of TArgument, TResult)(visitor As IOperationVisitor(Of TArgument, TResult), argument As TArgument) As TResult
            Return visitor.VisitBinaryOperatorExpression(Me, argument)
        End Function
    End Class

    Partial Class BoundBinaryConditionalExpression
        Implements INullCoalescingExpression

        Private ReadOnly Property IPrimary As IExpression Implements INullCoalescingExpression.Primary
            Get
                Return Me.TestExpression
            End Get
        End Property

        Private ReadOnly Property ISecondary As IExpression Implements INullCoalescingExpression.Secondary
            Get
                Return Me.ElseExpression
            End Get
        End Property

        Protected Overrides Function ExpressionKind() As OperationKind
            Return OperationKind.NullCoalescingExpression
        End Function

        Public Overrides Sub Accept(visitor As IOperationVisitor)
            visitor.VisitNullCoalescingExpression(Me)
        End Sub

        Public Overrides Function Accept(Of TArgument, TResult)(visitor As IOperationVisitor(Of TArgument, TResult), argument As TArgument) As TResult
            Return visitor.VisitNullCoalescingExpression(Me, argument)
        End Function
    End Class

    Partial Class BoundUserDefinedShortCircuitingOperator
        Implements IBinaryOperatorExpression

        Private ReadOnly Property ILeft As IExpression Implements IBinaryOperatorExpression.Left
            Get
                Return Me.LeftOperand
            End Get
        End Property

        Private ReadOnly Property IBinaryKind As BinaryOperationKind Implements IBinaryOperatorExpression.BinaryOperationKind
            Get
                Return If((Me.BitwiseOperator.OperatorKind And BinaryOperatorKind.And) <> 0, BinaryOperationKind.OperatorConditionalAnd, BinaryOperationKind.OperatorConditionalOr)
            End Get
        End Property

        Private ReadOnly Property IRight As IExpression Implements IBinaryOperatorExpression.Right
            Get
                Return Me.BitwiseOperator.Right
            End Get
        End Property

        Private ReadOnly Property IOperator As IMethodSymbol Implements IHasOperatorExpression.Operator
            Get
                Return Me.BitwiseOperator.Call.Method
            End Get
        End Property

        Private ReadOnly Property IUsesOperatorMethod As Boolean Implements IHasOperatorExpression.UsesOperatorMethod
            Get
                Return True
            End Get
        End Property

        Protected Overrides Function ExpressionKind() As OperationKind
            Return OperationKind.BinaryOperatorExpression
        End Function

        Public Overrides Sub Accept(visitor As IOperationVisitor)
            visitor.VisitBinaryOperatorExpression(Me)
        End Sub

        Public Overrides Function Accept(Of TArgument, TResult)(visitor As IOperationVisitor(Of TArgument, TResult), argument As TArgument) As TResult
            Return visitor.VisitBinaryOperatorExpression(Me, argument)
        End Function
    End Class

    Partial Class BoundBadExpression
        Protected Overrides Function ExpressionKind() As OperationKind
            Return OperationKind.InvalidExpression
        End Function

        Public Overrides Sub Accept(visitor As IOperationVisitor)
            visitor.VisitInvalidExpression(Me)
        End Sub

        Public Overrides Function Accept(Of TArgument, TResult)(visitor As IOperationVisitor(Of TArgument, TResult), argument As TArgument) As TResult
            Return visitor.VisitInvalidExpression(Me, argument)
        End Function
    End Class

    Partial Class BoundTryCast
        Implements IConversionExpression

        Private ReadOnly Property IConversion As Semantics.ConversionKind Implements IConversionExpression.ConversionKind
            Get
                Return Semantics.ConversionKind.AsCast
            End Get
        End Property

        Private ReadOnly Property IIsExplicit As Boolean Implements IConversionExpression.IsExplicit
            Get
                Return True
            End Get
        End Property

        Private ReadOnly Property IOperand As IExpression Implements IConversionExpression.Operand
            Get
                Return Me.Operand
            End Get
        End Property

        Private ReadOnly Property IOperator As IMethodSymbol Implements IHasOperatorExpression.Operator
            Get
                Return Nothing
            End Get
        End Property

        Private ReadOnly Property IUsesOperatorMethod As Boolean Implements IHasOperatorExpression.UsesOperatorMethod
            Get
                Return False
            End Get
        End Property

        Protected Overrides Function ExpressionKind() As OperationKind
            Return OperationKind.ConversionExpression
        End Function

        Public Overrides Sub Accept(visitor As IOperationVisitor)
            visitor.VisitConversionExpression(Me)
        End Sub

        Public Overrides Function Accept(Of TArgument, TResult)(visitor As IOperationVisitor(Of TArgument, TResult), argument As TArgument) As TResult
            Return visitor.VisitConversionExpression(Me, argument)
        End Function
    End Class

    Partial Class BoundDirectCast
        Implements IConversionExpression

        Private ReadOnly Property IConversion As Semantics.ConversionKind Implements IConversionExpression.ConversionKind
            Get
                Return Semantics.ConversionKind.Cast
            End Get
        End Property

        Private ReadOnly Property IIsExplicit As Boolean Implements IConversionExpression.IsExplicit
            Get
                Return True
            End Get
        End Property

        Private ReadOnly Property IOperand As IExpression Implements IConversionExpression.Operand
            Get
                Return Me.Operand
            End Get
        End Property

        Private ReadOnly Property IOperator As IMethodSymbol Implements IHasOperatorExpression.Operator
            Get
                Return Nothing
            End Get
        End Property

        Private ReadOnly Property IUsesOperatorMethod As Boolean Implements IHasOperatorExpression.UsesOperatorMethod
            Get
                Return False
            End Get
        End Property

        Protected Overrides Function ExpressionKind() As OperationKind
            Return OperationKind.ConversionExpression
        End Function

        Public Overrides Sub Accept(visitor As IOperationVisitor)
            visitor.VisitConversionExpression(Me)
        End Sub

        Public Overrides Function Accept(Of TArgument, TResult)(visitor As IOperationVisitor(Of TArgument, TResult), argument As TArgument) As TResult
            Return visitor.VisitConversionExpression(Me, argument)
        End Function
    End Class

    Partial Class BoundConversion
        Implements IConversionExpression

        Private ReadOnly Property IConversion As Semantics.ConversionKind Implements IConversionExpression.ConversionKind
            Get
                Return Semantics.ConversionKind.Basic
            End Get
        End Property

        Private ReadOnly Property IIsExplicit As Boolean Implements IConversionExpression.IsExplicit
            Get
                Return Me.ExplicitCastInCode
            End Get
        End Property

        Private ReadOnly Property IOperand As IExpression Implements IConversionExpression.Operand
            Get
                Return Me.Operand
            End Get
        End Property

        Private ReadOnly Property IOperator As IMethodSymbol Implements IHasOperatorExpression.Operator
            Get
                Return Nothing
            End Get
        End Property

        Private ReadOnly Property IUsesOperatorMethod As Boolean Implements IHasOperatorExpression.UsesOperatorMethod
            Get
                Return False
            End Get
        End Property

        Protected Overrides Function ExpressionKind() As OperationKind
            Return OperationKind.ConversionExpression
        End Function

        Public Overrides Sub Accept(visitor As IOperationVisitor)
            visitor.VisitConversionExpression(Me)
        End Sub

        Public Overrides Function Accept(Of TArgument, TResult)(visitor As IOperationVisitor(Of TArgument, TResult), argument As TArgument) As TResult
            Return visitor.VisitConversionExpression(Me, argument)
        End Function
    End Class

    Partial Class BoundUserDefinedConversion
        Implements IConversionExpression

        Private ReadOnly Property IConversion As Semantics.ConversionKind Implements IConversionExpression.ConversionKind
            Get
                Return Semantics.ConversionKind.Operator
            End Get
        End Property

        Private ReadOnly Property IIsExplicit As Boolean Implements IConversionExpression.IsExplicit
            Get
                Return Not Me.WasCompilerGenerated
            End Get
        End Property

        Private ReadOnly Property IOperand As IExpression Implements IConversionExpression.Operand
            Get
                Return Me.Operand
            End Get
        End Property

        Private ReadOnly Property IOperator As IMethodSymbol Implements IHasOperatorExpression.Operator
            Get
                Return Me.Call.Method
            End Get
        End Property

        Private ReadOnly Property IUsesOperatorMethod As Boolean Implements IHasOperatorExpression.UsesOperatorMethod
            Get
                Return True
            End Get
        End Property

        Protected Overrides Function ExpressionKind() As OperationKind
            Return OperationKind.ConversionExpression
        End Function

        Public Overrides Sub Accept(visitor As IOperationVisitor)
            visitor.VisitConversionExpression(Me)
        End Sub

        Public Overrides Function Accept(Of TArgument, TResult)(visitor As IOperationVisitor(Of TArgument, TResult), argument As TArgument) As TResult
            Return visitor.VisitConversionExpression(Me, argument)
        End Function
    End Class

    Partial Class BoundTernaryConditionalExpression
        Implements IConditionalChoiceExpression

        Private ReadOnly Property ICondition As IExpression Implements IConditionalChoiceExpression.Condition
            Get
                Return Me.Condition
            End Get
        End Property

        Private ReadOnly Property IIfFalse As IExpression Implements IConditionalChoiceExpression.IfFalse
            Get
                Return Me.WhenFalse
            End Get
        End Property

        Private ReadOnly Property IIfTrue As IExpression Implements IConditionalChoiceExpression.IfTrue
            Get
                Return Me.WhenTrue
            End Get
        End Property

        Protected Overrides Function ExpressionKind() As OperationKind
            Return OperationKind.ConditionalChoiceExpression
        End Function

        Public Overrides Sub Accept(visitor As IOperationVisitor)
            visitor.VisitConditionalChoiceExpression(Me)
        End Sub

        Public Overrides Function Accept(Of TArgument, TResult)(visitor As IOperationVisitor(Of TArgument, TResult), argument As TArgument) As TResult
            Return visitor.VisitConditionalChoiceExpression(Me, argument)
        End Function
    End Class

    Partial Class BoundTypeOf
        Implements IIsExpression

        Private ReadOnly Property IIsType As ITypeSymbol Implements IIsExpression.IsType
            Get
                Return Me.TargetType
            End Get
        End Property

        Private ReadOnly Property IOperand As IExpression Implements IIsExpression.Operand
            Get
                Return Me.Operand
            End Get
        End Property

        Protected Overrides Function ExpressionKind() As OperationKind
            Return OperationKind.IsExpression
        End Function

        Public Overrides Sub Accept(visitor As IOperationVisitor)
            visitor.VisitIsExpression(Me)
        End Sub

        Public Overrides Function Accept(Of TArgument, TResult)(visitor As IOperationVisitor(Of TArgument, TResult), argument As TArgument) As TResult
            Return visitor.VisitIsExpression(Me, argument)
        End Function
    End Class

    Partial Class BoundObjectCreationExpression
        Implements IObjectCreationExpression

        Private Shared ReadOnly s_memberInitializersMappings As New System.Runtime.CompilerServices.ConditionalWeakTable(Of BoundObjectCreationExpression, Object)

        Private Function IArgumentMatchingParameter(parameter As IParameterSymbol) As IArgument Implements IObjectCreationExpression.ArgumentMatchingParameter
            Return BoundCall.ArgumentMatchingParameter(Me.Arguments, parameter, Me.ConstructorOpt.Parameters)
        End Function

        Private ReadOnly Property IConstructor As IMethodSymbol Implements IObjectCreationExpression.Constructor
            Get
                Return Me.ConstructorOpt
            End Get
        End Property

        Private ReadOnly Property IConstructorArguments As ImmutableArray(Of IArgument) Implements IObjectCreationExpression.ConstructorArguments
            Get
                Return BoundCall.DeriveArguments(Me.Arguments, Me.ConstructorOpt.Parameters)
            End Get
        End Property

        Private ReadOnly Property IMemberInitializers As ImmutableArray(Of ISymbolInitializer) Implements IObjectCreationExpression.MemberInitializers
            Get
                Dim initializer = s_memberInitializersMappings.GetValue(Me, Function(objectCreationStatement)
                                                                                Dim objectInitializerExpression As BoundObjectInitializerExpressionBase = Me.InitializerOpt
                                                                                If objectInitializerExpression IsNot Nothing Then
                                                                                    Dim builder = ArrayBuilder(Of ISymbolInitializer).GetInstance(objectInitializerExpression.Initializers.Length)
                                                                                    For Each memberAssignment In objectInitializerExpression.Initializers
                                                                                        Dim assignment = TryCast(memberAssignment, BoundAssignmentOperator)
                                                                                        Dim left = assignment?.Left
                                                                                        If left IsNot Nothing Then
                                                                                            Select Case left.Kind
                                                                                                Case BoundKind.FieldAccess
                                                                                                    builder.Add(New FieldInitializer(assignment.Syntax, DirectCast(left, BoundFieldAccess).FieldSymbol, assignment.Right))
                                                                                                Case BoundKind.PropertyAccess
                                                                                                    builder.Add(New PropertyInitializer(assignment.Syntax, DirectCast(left, BoundPropertyAccess).PropertySymbol, assignment.Right))
                                                                                            End Select
                                                                                        End If
                                                                                    Next
                                                                                    Return builder.ToImmutableAndFree()
                                                                                End If

                                                                                Return ImmutableArray(Of ISymbolInitializer).Empty
                                                                            End Function)

                Return DirectCast(initializer, ImmutableArray(Of ISymbolInitializer))
            End Get
        End Property

        Protected Overrides Function ExpressionKind() As OperationKind
            Return OperationKind.ObjectCreationExpression
        End Function

        Public Overrides Sub Accept(visitor As IOperationVisitor)
            visitor.VisitObjectCreationExpression(Me)
        End Sub

        Public Overrides Function Accept(Of TArgument, TResult)(visitor As IOperationVisitor(Of TArgument, TResult), argument As TArgument) As TResult
            Return visitor.VisitObjectCreationExpression(Me, argument)
        End Function

        Private NotInheritable Class FieldInitializer
            Implements IFieldInitializer

            Private _field As IFieldSymbol
            Private _syntax As SyntaxNode
            Private _value As IExpression

            Public Sub New(syntax As SyntaxNode, initializedField As IFieldSymbol, value As IExpression)
                _field = initializedField
                _syntax = syntax
                _value = value
            End Sub

<<<<<<< HEAD
            Public Sub Accept(visitor As IOperationVisitor) Implements IOperation.Accept
                visitor.VisitFieldInitializer(Me)
            End Sub

            Public Function Accept(Of TArgument, TResult)(visitor As IOperationVisitor(Of TArgument, TResult), argument As TArgument) As TResult Implements IOperation.Accept
                Return visitor.VisitFieldInitializer(Me, argument)
            End Function

            Public ReadOnly Property Field As IFieldSymbol Implements IFieldInitializer.Field
=======
            Public ReadOnly Property InitializedFields As ImmutableArray(Of IFieldSymbol) Implements IFieldInitializer.InitializedFields
>>>>>>> bea14d1f
                Get
                    Return ImmutableArray.Create(_field)
                End Get
            End Property

            Public ReadOnly Property Kind As OperationKind Implements IOperation.Kind
                Get
                    Return OperationKind.FieldInitializerInCreation
                End Get
            End Property

            Public ReadOnly Property IsInvalid As Boolean Implements IOperation.IsInvalid
                Get
                    Return Me.Value.IsInvalid OrElse _field Is Nothing
                End Get
            End Property

            Public ReadOnly Property Syntax As SyntaxNode Implements IOperation.Syntax
                Get
                    Return _syntax
                End Get
            End Property

            Public ReadOnly Property Value As IExpression Implements ISymbolInitializer.Value
                Get
                    Return _value
                End Get
            End Property
        End Class

        Private NotInheritable Class PropertyInitializer
            Implements IPropertyInitializer

            Private _property As IPropertySymbol
            Private _syntax As SyntaxNode
            Private _value As IExpression

            Public Sub New(syntax As SyntaxNode, initializedProperty As IPropertySymbol, value As IExpression)
                _property = initializedProperty
                _syntax = syntax
                _value = value
            End Sub

            Public Sub Accept(visitor As IOperationVisitor) Implements IOperation.Accept
                visitor.VisitPropertyInitializer(Me)
            End Sub

            Public Function Accept(Of TArgument, TResult)(visitor As IOperationVisitor(Of TArgument, TResult), argument As TArgument) As TResult Implements IOperation.Accept
                Return visitor.VisitPropertyInitializer(Me, argument)
            End Function

            Public ReadOnly Property Kind As OperationKind Implements IOperation.Kind
                Get
                    Return OperationKind.PropertyInitializerInCreation
                End Get
            End Property

            Public ReadOnly Property InitializedProperty As IPropertySymbol Implements IPropertyInitializer.InitializedProperty
                Get
                    Return _property
                End Get
            End Property

            Public ReadOnly Property IsInvalid As Boolean Implements IOperation.IsInvalid
                Get
                    Return Me.Value.IsInvalid OrElse Me.InitializedProperty Is Nothing OrElse Me.InitializedProperty.SetMethod Is Nothing
                End Get
            End Property

            Public ReadOnly Property Syntax As SyntaxNode Implements IOperation.Syntax
                Get
                    Return _syntax
                End Get
            End Property

            Public ReadOnly Property Value As IExpression Implements ISymbolInitializer.Value
                Get
                    Return _value
                End Get
            End Property
        End Class

    End Class

    Partial Class BoundNewT
        Protected Overrides Function ExpressionKind() As OperationKind
            Return OperationKind.TypeParameterObjectCreationExpression
        End Function

        Public Overrides Sub Accept(visitor As IOperationVisitor)
            visitor.VisitTypeParameterObjectCreationExpression(Me)
        End Sub

        Public Overrides Function Accept(Of TArgument, TResult)(visitor As IOperationVisitor(Of TArgument, TResult), argument As TArgument) As TResult
            Return visitor.VisitTypeParameterObjectCreationExpression(Me, argument)
        End Function
    End Class

    Partial Class BoundArrayCreation
        Implements IArrayCreationExpression

        Private ReadOnly Property IDimensionSizes As ImmutableArray(Of IExpression) Implements IArrayCreationExpression.DimensionSizes
            Get
                Return Me.Bounds.As(Of IExpression)()
            End Get
        End Property

        Private ReadOnly Property IElementType As ITypeSymbol Implements IArrayCreationExpression.ElementType
            Get
                Dim arrayType As IArrayTypeSymbol = TryCast(Me.Type, IArrayTypeSymbol)
                If arrayType IsNot Nothing Then
                    Return arrayType.ElementType
                End If

                Return Nothing
            End Get
        End Property

        Private ReadOnly Property IInitializer As IArrayInitializer Implements IArrayCreationExpression.Initializer
            Get
                Dim initializer As BoundArrayInitialization = Me.InitializerOpt
                Return initializer
            End Get
        End Property

        Protected Overrides Function ExpressionKind() As OperationKind
            Return OperationKind.ArrayCreationExpression
        End Function

        Public Overrides Sub Accept(visitor As IOperationVisitor)
            visitor.VisitArrayCreationExpression(Me)
        End Sub

        Public Overrides Function Accept(Of TArgument, TResult)(visitor As IOperationVisitor(Of TArgument, TResult), argument As TArgument) As TResult
            Return visitor.VisitArrayCreationExpression(Me, argument)
        End Function
    End Class

    Partial Class BoundArrayInitialization
        Implements IArrayInitializer

        Public ReadOnly Property ElementValues As ImmutableArray(Of IExpression) Implements IArrayInitializer.ElementValues
            Get
                Return Me.Initializers.As(Of IExpression)()
            End Get
        End Property
        Protected Overrides Function ExpressionKind() As OperationKind
            Return OperationKind.ArrayInitializer
        End Function

        Public Overrides Sub Accept(visitor As IOperationVisitor)
            visitor.VisitArrayInitializer(Me)
        End Sub

        Public Overrides Function Accept(Of TArgument, TResult)(visitor As IOperationVisitor(Of TArgument, TResult), argument As TArgument) As TResult
            Return visitor.VisitArrayInitializer(Me, argument)
        End Function
    End Class

    Partial Class BoundPropertyAccess
        Implements IPropertyReferenceExpression

        Private ReadOnly Property IInstance As IExpression Implements IMemberReferenceExpression.Instance
            Get
                Return Me.ReceiverOpt
            End Get
        End Property

        Private ReadOnly Property IMember As ISymbol Implements IMemberReferenceExpression.Member
            Get
                Return Me.PropertySymbol
            End Get
        End Property

        Private ReadOnly Property IProperty As IPropertySymbol Implements IPropertyReferenceExpression.Property
            Get
                Return Me.PropertySymbol
            End Get
        End Property

        Protected Overrides Function ExpressionKind() As OperationKind
            Return OperationKind.PropertyReferenceExpression
        End Function

        Public Overrides Sub Accept(visitor As IOperationVisitor)
            visitor.VisitPropertyReferenceExpression(Me)
        End Sub

        Public Overrides Function Accept(Of TArgument, TResult)(visitor As IOperationVisitor(Of TArgument, TResult), argument As TArgument) As TResult
            Return visitor.VisitPropertyReferenceExpression(Me, argument)
        End Function
    End Class

    Partial Class BoundEventAccess
        Implements IEventReferenceExpression

        Private ReadOnly Property IInstance As IExpression Implements IMemberReferenceExpression.Instance
            Get
                Return Me.ReceiverOpt
            End Get
        End Property

        Private ReadOnly Property IMember As ISymbol Implements IMemberReferenceExpression.Member
            Get
                Return Me.EventSymbol
            End Get
        End Property

        Private ReadOnly Property IEvent As IEventSymbol Implements IEventReferenceExpression.Event
            Get
                Return Me.EventSymbol
            End Get
        End Property

        Protected Overrides Function ExpressionKind() As OperationKind
            Return OperationKind.EventReferenceExpression
        End Function

        Public Overrides Sub Accept(visitor As IOperationVisitor)
            visitor.VisitEventReferenceExpression(Me)
        End Sub

        Public Overrides Function Accept(Of TArgument, TResult)(visitor As IOperationVisitor(Of TArgument, TResult), argument As TArgument) As TResult
            Return visitor.VisitEventReferenceExpression(Me, argument)
        End Function
    End Class

    Partial Class BoundDelegateCreationExpression
        Implements IMethodBindingExpression

        Private ReadOnly Property IInstance As IExpression Implements IMemberReferenceExpression.Instance
            Get
                Return Me.ReceiverOpt
            End Get
        End Property

        Private ReadOnly Property IIsVirtual As Boolean Implements IMethodBindingExpression.IsVirtual
            Get
                Return Me.Method IsNot Nothing AndAlso (Me.Method.IsOverridable OrElse Me.Method.IsOverrides OrElse Me.Method.IsMustOverride) AndAlso Not Me.SuppressVirtualCalls
            End Get
        End Property

        Private ReadOnly Property IMember As ISymbol Implements IMemberReferenceExpression.Member
            Get
                Return Me.Method
            End Get
        End Property

        Private ReadOnly Property IMethod As IMethodSymbol Implements IMethodBindingExpression.Method
            Get
                Return Me.Method
            End Get
        End Property

        Protected Overrides Function ExpressionKind() As OperationKind
            Return OperationKind.MethodBindingExpression
        End Function

        Public Overrides Sub Accept(visitor As IOperationVisitor)
            visitor.VisitMethodBindingExpression(Me)
        End Sub

        Public Overrides Function Accept(Of TArgument, TResult)(visitor As IOperationVisitor(Of TArgument, TResult), argument As TArgument) As TResult
            Return visitor.VisitMethodBindingExpression(Me, argument)
        End Function
    End Class

    Partial Class BoundFieldAccess
        Implements IFieldReferenceExpression

        Private ReadOnly Property IField As IFieldSymbol Implements IFieldReferenceExpression.Field
            Get
                Return Me.FieldSymbol
            End Get
        End Property

        Private ReadOnly Property IInstance As IExpression Implements IMemberReferenceExpression.Instance
            Get
                Return Me.ReceiverOpt
            End Get
        End Property

        Private ReadOnly Property IMember As ISymbol Implements IMemberReferenceExpression.Member
            Get
                Return Me.FieldSymbol
            End Get
        End Property

        Protected Overrides Function ExpressionKind() As OperationKind
            Return OperationKind.FieldReferenceExpression
        End Function

        Public Overrides Sub Accept(visitor As IOperationVisitor)
            visitor.VisitFieldReferenceExpression(Me)
        End Sub

        Public Overrides Function Accept(Of TArgument, TResult)(visitor As IOperationVisitor(Of TArgument, TResult), argument As TArgument) As TResult
            Return visitor.VisitFieldReferenceExpression(Me, argument)
        End Function
    End Class

    Partial Class BoundConditionalAccess
        Implements IConditionalAccessExpression

        Private ReadOnly Property IAccess As IExpression Implements IConditionalAccessExpression.Access
            Get
                Return Me.AccessExpression
            End Get
        End Property

        Protected Overrides Function ExpressionKind() As OperationKind
            Return OperationKind.ConditionalAccessExpression
        End Function

        Public Overrides Sub Accept(visitor As IOperationVisitor)
            visitor.VisitConditionalAccessExpression(Me)
        End Sub

        Public Overrides Function Accept(Of TArgument, TResult)(visitor As IOperationVisitor(Of TArgument, TResult), argument As TArgument) As TResult
            Return visitor.VisitConditionalAccessExpression(Me, argument)
        End Function
    End Class

    Partial Class BoundParameter
        Implements IParameterReferenceExpression

        Private ReadOnly Property IParameter As IParameterSymbol Implements IParameterReferenceExpression.Parameter
            Get
                Return Me.ParameterSymbol
            End Get
        End Property

        Protected Overrides Function ExpressionKind() As OperationKind
            Return OperationKind.ParameterReferenceExpression
        End Function

        Public Overrides Sub Accept(visitor As IOperationVisitor)
            visitor.VisitParameterReferenceExpression(Me)
        End Sub

        Public Overrides Function Accept(Of TArgument, TResult)(visitor As IOperationVisitor(Of TArgument, TResult), argument As TArgument) As TResult
            Return visitor.VisitParameterReferenceExpression(Me, argument)
        End Function
    End Class

    Partial Class BoundLocal
        Implements ILocalReferenceExpression

        Private ReadOnly Property ILocal As ILocalSymbol Implements ILocalReferenceExpression.Local
            Get
                Return Me.LocalSymbol
            End Get
        End Property

        Protected Overrides Function ExpressionKind() As OperationKind
            Return OperationKind.LocalReferenceExpression
        End Function

        Public Overrides Sub Accept(visitor As IOperationVisitor)
            visitor.VisitLocalReferenceExpression(Me)
        End Sub

        Public Overrides Function Accept(Of TArgument, TResult)(visitor As IOperationVisitor(Of TArgument, TResult), argument As TArgument) As TResult
            Return visitor.VisitLocalReferenceExpression(Me, argument)
        End Function
    End Class

    Partial Class BoundLateMemberAccess
        Implements ILateBoundMemberReferenceExpression

        Private ReadOnly Property IInstance As IExpression Implements ILateBoundMemberReferenceExpression.Instance
            Get
                Return Me.ReceiverOpt
            End Get
        End Property

        Private ReadOnly Property IMemberName As String Implements ILateBoundMemberReferenceExpression.MemberName
            Get
                Return Me.NameOpt
            End Get
        End Property

        Protected Overrides Function ExpressionKind() As OperationKind
            Return OperationKind.LateBoundMemberReferenceExpression
        End Function

        Public Overrides Sub Accept(visitor As IOperationVisitor)
            visitor.VisitLateBoundMemberReferenceExpression(Me)
        End Sub

        Public Overrides Function Accept(Of TArgument, TResult)(visitor As IOperationVisitor(Of TArgument, TResult), argument As TArgument) As TResult
            Return visitor.VisitLateBoundMemberReferenceExpression(Me, argument)
        End Function
    End Class

    Partial Class BoundFieldInitializer
        Implements IFieldInitializer

        Private ReadOnly Property IInitializedFields As ImmutableArray(Of IFieldSymbol) Implements IFieldInitializer.InitializedFields
            Get
                Return ImmutableArray(Of IFieldSymbol).CastUp(Me.InitializedFields)
            End Get
        End Property

        Private ReadOnly Property IValue As IExpression Implements ISymbolInitializer.Value
            Get
                Return Me.InitialValue
            End Get
        End Property

        Protected Overrides Function StatementKind() As OperationKind
            Return OperationKind.FieldInitializerAtDeclaration
        End Function
    End Class

    Partial Class BoundPropertyInitializer
        Implements IPropertyInitializer

        Private ReadOnly Property IInitializedProperty As IPropertySymbol Implements IPropertyInitializer.InitializedProperty
            Get
                Return Me.InitializedProperties.FirstOrDefault()
            End Get
        End Property

        Private ReadOnly Property IValue As IExpression Implements ISymbolInitializer.Value
            Get
                Return Me.InitialValue
            End Get
        End Property

        Protected Overrides Function StatementKind() As OperationKind
            Return OperationKind.PropertyInitializerAtDeclaration
        End Function
    End Class

    Partial Class BoundParameterEqualsValue
        Implements IParameterInitializer

        Private ReadOnly Property IIsInvalid As Boolean Implements IOperation.IsInvalid
            Get
                Return DirectCast(Me.Value, IExpression).IsInvalid
            End Get
        End Property

        Private ReadOnly Property IKind As OperationKind Implements IOperation.Kind
            Get
                Return OperationKind.ParameterInitializerAtDeclaration
            End Get
        End Property

        Private ReadOnly Property ISyntax As SyntaxNode Implements IOperation.Syntax
            Get
                Return Me.Syntax
            End Get
        End Property

        Private ReadOnly Property IValue As IExpression Implements ISymbolInitializer.Value
            Get
                Return Me.Value
            End Get
        End Property

        Private ReadOnly Property IParameter As IParameterSymbol Implements IParameterInitializer.Parameter
            Get
                Return Me._Parameter
            End Get
        End Property
    End Class

    Module Expression
        Friend Function DeriveUnaryOperationKind(operatorKind As UnaryOperatorKind, operand As BoundExpression) As UnaryOperationKind
            Select Case operand.Type.SpecialType
                Case SpecialType.System_Byte, SpecialType.System_Int16, SpecialType.System_Int32, SpecialType.System_Int64, SpecialType.System_SByte, SpecialType.System_UInt16, SpecialType.System_UInt32, SpecialType.System_UInt64
                    Select Case operatorKind And UnaryOperatorKind.OpMask
                        Case UnaryOperatorKind.Plus
                            Return UnaryOperationKind.IntegerPlus
                        Case UnaryOperatorKind.Minus
                            Return UnaryOperationKind.IntegerMinus
                        Case UnaryOperatorKind.Not
                            Return UnaryOperationKind.IntegerBitwiseNegation
                    End Select
                Case SpecialType.System_Single, SpecialType.System_Double
                    Select Case operatorKind And UnaryOperatorKind.OpMask
                        Case UnaryOperatorKind.Plus
                            Return UnaryOperationKind.FloatingPlus
                        Case UnaryOperatorKind.Minus
                            Return UnaryOperationKind.FloatingMinus
                    End Select
                Case SpecialType.System_Decimal
                    Select Case operatorKind And UnaryOperatorKind.OpMask
                        Case UnaryOperatorKind.Plus
                            Return UnaryOperationKind.DecimalPlus
                        Case UnaryOperatorKind.Minus
                            Return UnaryOperationKind.DecimalMinus
                    End Select
                Case SpecialType.System_Boolean
                    Select Case operatorKind And UnaryOperatorKind.OpMask
                        Case UnaryOperatorKind.Not
                            Return UnaryOperationKind.BooleanBitwiseNegation
                    End Select
                Case SpecialType.System_Object
                    Select Case operatorKind And UnaryOperatorKind.OpMask
                        Case UnaryOperatorKind.Plus
                            Return UnaryOperationKind.ObjectPlus
                        Case UnaryOperatorKind.Minus
                            Return UnaryOperationKind.ObjectMinus
                        Case UnaryOperatorKind.Not
                            Return UnaryOperationKind.ObjectNot
                    End Select
            End Select

            Throw ExceptionUtilities.UnexpectedValue(operatorKind And UnaryOperatorKind.OpMask)
        End Function

        Friend Function DeriveBinaryOperationKind(operatorKind As BinaryOperatorKind, left As BoundExpression) As BinaryOperationKind
            Select Case left.Type.SpecialType
                Case SpecialType.System_Byte, SpecialType.System_UInt16, SpecialType.System_UInt32, SpecialType.System_UInt64, SpecialType.System_Char
                    Select Case operatorKind And BinaryOperatorKind.OpMask
                        Case BinaryOperatorKind.Add
                            Return BinaryOperationKind.IntegerAdd
                        Case BinaryOperatorKind.Subtract
                            Return BinaryOperationKind.IntegerSubtract
                        Case BinaryOperatorKind.Multiply
                            Return BinaryOperationKind.IntegerMultiply
                        Case BinaryOperatorKind.IntegerDivide
                            Return BinaryOperationKind.IntegerDivide
                        Case BinaryOperatorKind.Modulo
                            Return BinaryOperationKind.IntegerRemainder
                        Case BinaryOperatorKind.And
                            Return BinaryOperationKind.IntegerAnd
                        Case BinaryOperatorKind.Or
                            Return BinaryOperationKind.IntegerOr
                        Case BinaryOperatorKind.Xor
                            Return BinaryOperationKind.IntegerExclusiveOr
                        Case BinaryOperatorKind.LeftShift
                            Return BinaryOperationKind.IntegerLeftShift
                        Case BinaryOperatorKind.RightShift
                            Return BinaryOperationKind.IntegerRightShift
                        Case BinaryOperatorKind.LessThan
                            Return BinaryOperationKind.UnsignedLessThan
                        Case BinaryOperatorKind.LessThanOrEqual
                            Return BinaryOperationKind.UnsignedLessThanOrEqual
                        Case BinaryOperatorKind.Equals
                            Return BinaryOperationKind.IntegerEquals
                        Case BinaryOperatorKind.NotEquals
                            Return BinaryOperationKind.IntegerNotEquals
                        Case BinaryOperatorKind.GreaterThanOrEqual
                            Return BinaryOperationKind.UnsignedGreaterThanOrEqual
                        Case BinaryOperatorKind.GreaterThan
                            Return BinaryOperationKind.UnsignedGreaterThan
                    End Select
                Case SpecialType.System_SByte, SpecialType.System_Int16, SpecialType.System_Int32, SpecialType.System_Int64
                    Select Case operatorKind And BinaryOperatorKind.OpMask
                        Case BinaryOperatorKind.Add
                            Return BinaryOperationKind.UnsignedAdd
                        Case BinaryOperatorKind.Subtract
                            Return BinaryOperationKind.UnsignedSubtract
                        Case BinaryOperatorKind.Multiply
                            Return BinaryOperationKind.UnsignedMultiply
                        Case BinaryOperatorKind.IntegerDivide
                            Return BinaryOperationKind.UnsignedDivide
                        Case BinaryOperatorKind.Modulo
                            Return BinaryOperationKind.UnsignedRemainder
                        Case BinaryOperatorKind.And
                            Return BinaryOperationKind.UnsignedAnd
                        Case BinaryOperatorKind.Or
                            Return BinaryOperationKind.UnsignedOr
                        Case BinaryOperatorKind.Xor
                            Return BinaryOperationKind.UnsignedExclusiveOr
                        Case BinaryOperatorKind.LeftShift
                            Return BinaryOperationKind.UnsignedLeftShift
                        Case BinaryOperatorKind.RightShift
                            Return BinaryOperationKind.UnsignedRightShift
                        Case BinaryOperatorKind.LessThan
                            Return BinaryOperationKind.IntegerLessThan
                        Case BinaryOperatorKind.LessThanOrEqual
                            Return BinaryOperationKind.IntegerLessThanOrEqual
                        Case BinaryOperatorKind.Equals
                            Return BinaryOperationKind.IntegerEquals
                        Case BinaryOperatorKind.NotEquals
                            Return BinaryOperationKind.IntegerNotEquals
                        Case BinaryOperatorKind.GreaterThanOrEqual
                            Return BinaryOperationKind.IntegerGreaterThanOrEqual
                        Case BinaryOperatorKind.GreaterThan
                            Return BinaryOperationKind.IntegerGreaterThan
                    End Select
                Case SpecialType.System_Single, SpecialType.System_Double
                    Select Case operatorKind And BinaryOperatorKind.OpMask
                        Case BinaryOperatorKind.Add
                            Return BinaryOperationKind.FloatingAdd
                        Case BinaryOperatorKind.Subtract
                            Return BinaryOperationKind.FloatingSubtract
                        Case BinaryOperatorKind.Multiply
                            Return BinaryOperationKind.FloatingMultiply
                        Case BinaryOperatorKind.Divide
                            Return BinaryOperationKind.FloatingDivide
                        Case BinaryOperatorKind.Modulo
                            Return BinaryOperationKind.FloatingRemainder
                        Case BinaryOperatorKind.Power
                            Return BinaryOperationKind.FloatingPower
                        Case BinaryOperatorKind.LessThan
                            Return BinaryOperationKind.FloatingLessThan
                        Case BinaryOperatorKind.LessThanOrEqual
                            Return BinaryOperationKind.FloatingLessThanOrEqual
                        Case BinaryOperatorKind.Equals
                            Return BinaryOperationKind.FloatingEquals
                        Case BinaryOperatorKind.NotEquals
                            Return BinaryOperationKind.FloatingNotEquals
                        Case BinaryOperatorKind.GreaterThanOrEqual
                            Return BinaryOperationKind.FloatingGreaterThanOrEqual
                        Case BinaryOperatorKind.GreaterThan
                            Return BinaryOperationKind.FloatingGreaterThan
                    End Select
                Case SpecialType.System_Decimal
                    Select Case operatorKind And BinaryOperatorKind.OpMask
                        Case BinaryOperatorKind.Add
                            Return BinaryOperationKind.DecimalAdd
                        Case BinaryOperatorKind.Subtract
                            Return BinaryOperationKind.DecimalSubtract
                        Case BinaryOperatorKind.Multiply
                            Return BinaryOperationKind.DecimalMultiply
                        Case BinaryOperatorKind.Divide
                            Return BinaryOperationKind.DecimalDivide
                        Case BinaryOperatorKind.LessThan
                            Return BinaryOperationKind.DecimalLessThan
                        Case BinaryOperatorKind.LessThanOrEqual
                            Return BinaryOperationKind.DecimalLessThanOrEqual
                        Case BinaryOperatorKind.Equals
                            Return BinaryOperationKind.DecimalEquals
                        Case BinaryOperatorKind.NotEquals
                            Return BinaryOperationKind.DecimalNotEquals
                        Case BinaryOperatorKind.GreaterThanOrEqual
                            Return BinaryOperationKind.DecimalGreaterThanOrEqual
                        Case BinaryOperatorKind.GreaterThan
                            Return BinaryOperationKind.DecimalGreaterThan
                    End Select
                Case SpecialType.System_Boolean
                    Select Case operatorKind And BinaryOperatorKind.OpMask
                        Case BinaryOperatorKind.And
                            Return BinaryOperationKind.BooleanAnd
                        Case BinaryOperatorKind.Or
                            Return BinaryOperationKind.BooleanOr
                        Case BinaryOperatorKind.Xor
                            Return BinaryOperationKind.BooleanExclusiveOr
                        Case BinaryOperatorKind.AndAlso
                            Return BinaryOperationKind.BooleanConditionalAnd
                        Case BinaryOperatorKind.OrElse
                            Return BinaryOperationKind.BooleanConditionalOr
                        Case BinaryOperatorKind.Equals
                            Return BinaryOperationKind.BooleanEquals
                        Case BinaryOperatorKind.NotEquals
                            Return BinaryOperationKind.BooleanNotEquals
                    End Select
                Case SpecialType.System_String
                    Select Case operatorKind And BinaryOperatorKind.OpMask
                        Case BinaryOperatorKind.Concatenate
                            Return BinaryOperationKind.StringConcatenation
                        Case BinaryOperatorKind.Equals
                            Return BinaryOperationKind.StringEquals
                        Case BinaryOperatorKind.NotEquals
                            Return BinaryOperationKind.StringNotEquals
                        Case BinaryOperatorKind.Like
                            Return BinaryOperationKind.StringLike
                    End Select
                Case SpecialType.System_Object
                    Select Case operatorKind And BinaryOperatorKind.OpMask
                        Case BinaryOperatorKind.Add
                            Return BinaryOperationKind.ObjectAdd
                        Case BinaryOperatorKind.Subtract
                            Return BinaryOperationKind.ObjectSubtract
                        Case BinaryOperatorKind.Multiply
                            Return BinaryOperationKind.ObjectMultiply
                        Case BinaryOperatorKind.Power
                            Return BinaryOperationKind.ObjectPower
                        Case BinaryOperatorKind.IntegerDivide
                            Return BinaryOperationKind.ObjectIntegerDivide
                        Case BinaryOperatorKind.Divide
                            Return BinaryOperationKind.ObjectDivide
                        Case BinaryOperatorKind.Modulo
                            Return BinaryOperationKind.ObjectRemainder
                        Case BinaryOperatorKind.Concatenate
                            Return BinaryOperationKind.ObjectConcatenation
                        Case BinaryOperatorKind.And
                            Return BinaryOperationKind.ObjectAnd
                        Case BinaryOperatorKind.Or
                            Return BinaryOperationKind.ObjectOr
                        Case BinaryOperatorKind.Xor
                            Return BinaryOperationKind.ObjectExclusiveOr
                        Case BinaryOperatorKind.AndAlso
                            Return BinaryOperationKind.ObjectConditionalAnd
                        Case BinaryOperatorKind.OrElse
                            Return BinaryOperationKind.ObjectConditionalOr
                        Case BinaryOperatorKind.LeftShift
                            Return BinaryOperationKind.ObjectLeftShift
                        Case BinaryOperatorKind.RightShift
                            Return BinaryOperationKind.ObjectRightShift
                        Case BinaryOperatorKind.LessThan
                            Return BinaryOperationKind.ObjectLessThan
                        Case BinaryOperatorKind.LessThanOrEqual
                            Return BinaryOperationKind.ObjectLessThanOrEqual
                        Case BinaryOperatorKind.Equals
                            Return BinaryOperationKind.ObjectVBEquals
                        Case BinaryOperatorKind.Is
                            Return BinaryOperationKind.ObjectEquals
                        Case BinaryOperatorKind.IsNot
                            Return BinaryOperationKind.ObjectNotEquals
                        Case BinaryOperatorKind.NotEquals
                            Return BinaryOperationKind.ObjectVBNotEquals
                        Case BinaryOperatorKind.Like
                            Return BinaryOperationKind.ObjectLike
                        Case BinaryOperatorKind.GreaterThanOrEqual
                            Return BinaryOperationKind.ObjectGreaterThanOrEqual
                        Case BinaryOperatorKind.GreaterThan
                            Return BinaryOperationKind.ObjectGreaterThan
                    End Select
            End Select

            If left.Type.TypeKind = TypeKind.Enum Then
                Select Case operatorKind And BinaryOperatorKind.OpMask
                    Case BinaryOperatorKind.Add
                        Return BinaryOperationKind.EnumAdd
                    Case BinaryOperatorKind.Subtract
                        Return BinaryOperationKind.EnumSubtract
                    Case BinaryOperatorKind.And
                        Return BinaryOperationKind.EnumAnd
                    Case BinaryOperatorKind.Or
                        Return BinaryOperationKind.EnumOr
                    Case BinaryOperatorKind.Xor
                        Return BinaryOperationKind.EnumExclusiveOr
                    Case BinaryOperatorKind.LessThan
                        Return BinaryOperationKind.EnumLessThan
                    Case BinaryOperatorKind.LessThanOrEqual
                        Return BinaryOperationKind.EnumLessThanOrEqual
                    Case BinaryOperatorKind.Equals
                        Return BinaryOperationKind.EnumEquals
                    Case BinaryOperatorKind.NotEquals
                        Return BinaryOperationKind.EnumNotEquals
                    Case BinaryOperatorKind.GreaterThanOrEqual
                        Return BinaryOperationKind.EnumGreaterThanOrEqual
                    Case BinaryOperatorKind.GreaterThan
                        Return BinaryOperationKind.EnumGreaterThan
                End Select
            End If


            Throw ExceptionUtilities.UnexpectedValue(operatorKind And BinaryOperatorKind.OpMask)
        End Function
    End Module
End Namespace<|MERGE_RESOLUTION|>--- conflicted
+++ resolved
@@ -1303,7 +1303,6 @@
                 _value = value
             End Sub
 
-<<<<<<< HEAD
             Public Sub Accept(visitor As IOperationVisitor) Implements IOperation.Accept
                 visitor.VisitFieldInitializer(Me)
             End Sub
@@ -1312,10 +1311,7 @@
                 Return visitor.VisitFieldInitializer(Me, argument)
             End Function
 
-            Public ReadOnly Property Field As IFieldSymbol Implements IFieldInitializer.Field
-=======
             Public ReadOnly Property InitializedFields As ImmutableArray(Of IFieldSymbol) Implements IFieldInitializer.InitializedFields
->>>>>>> bea14d1f
                 Get
                     Return ImmutableArray.Create(_field)
                 End Get
