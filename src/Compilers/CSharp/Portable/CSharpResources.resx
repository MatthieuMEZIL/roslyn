--- conflicted
+++ resolved
@@ -4599,16 +4599,14 @@
   <data name="IDS_AwaitInCatchAndFinally" xml:space="preserve">
     <value>await in catch blocks and finally blocks</value>
   </data>
-<<<<<<< HEAD
+  <data name="IDS_FeatureBinaryLiteral" xml:space="preserve">
+    <value>binary literals</value>
+  </data>
+  <data name="IDS_FeatureDigitSeparator" xml:space="preserve">
+    <value>digit separators</value>
+  </data>
   <data name="IDS_FeatureLocalFunctions" xml:space="preserve">
     <value>local functions</value>
-=======
-  <data name="IDS_FeatureBinaryLiteral" xml:space="preserve">
-    <value>binary literals</value>
-  </data>
-  <data name="IDS_FeatureDigitSeparator" xml:space="preserve">
-    <value>digit separators</value>
->>>>>>> 39f82f32
   </data>
   <data name="ERR_UnescapedCurly" xml:space="preserve">
     <value>A '{0}' character must be escaped (by doubling) in an interpolated string.</value>
