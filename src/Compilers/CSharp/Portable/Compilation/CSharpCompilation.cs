--- conflicted
+++ resolved
@@ -1709,11 +1709,7 @@
                     if (_lazyCompilationUnitCompletedTrees.Count == this.SyntaxTrees.Length)
                     {
                         // if that was the last tree, signal the end of compilation
-<<<<<<< HEAD
-                        EnsureCompilationCompleted();
-=======
                         CompleteCompilationEventQueue_NoLock();
->>>>>>> 583c674c
                     }
                 }
             }
@@ -1953,15 +1949,9 @@
 
                 builder.AddRange(GetSourceDeclarationDiagnostics(cancellationToken: cancellationToken));
 
-<<<<<<< HEAD
-                if (this.EventQueue != null && this.SyntaxTrees.Length == 0)
-                {
-                    EnsureCompilationCompleted();
-=======
                 if (EventQueue != null && SyntaxTrees.Length == 0)
                 {
                     EnsureCompilationEventQueueCompleted();
->>>>>>> 583c674c
                 }
             }
 
