--- conflicted
+++ resolved
@@ -1,9 +1,7 @@
 ﻿{
   "dependencies": {
     "Microsoft.NETCore.Portable.Compatibility": "1.0.0",
-<<<<<<< HEAD
     "System.Collections": "4.0.11-rc3-24005-00",
-    "System.Collections.Immutable": "1.2.0-rc3-24005-00",
     "System.Diagnostics.Debug": "4.0.11-rc3-24005-00",
     "System.Diagnostics.StackTrace": "4.0.1-rc3-24005-00",
     "System.Diagnostics.Tools": "4.0.1-rc3-24005-00",
@@ -20,26 +18,6 @@
     "System.Runtime.InteropServices": "4.1.0-rc3-24005-00",
     "System.Threading": "4.0.11-rc3-24005-00",
     "System.Threading.Tasks": "4.0.11-rc3-24005-00"
-=======
-    "System.AppContext": "4.0.0",
-    "System.Collections": "4.0.10",
-    "System.Diagnostics.Debug": "4.0.10",
-    "System.Diagnostics.StackTrace": "4.0.0",
-    "System.Diagnostics.Tools": "4.0.0",
-    "System.Globalization": "4.0.10",
-    "System.IO": "4.0.10",
-    "System.IO.FileSystem": "4.0.0",
-    "System.Linq": "4.0.0",
-    "System.Linq.Expressions": "4.0.10",
-    "System.Reflection": "4.0.10",
-    "System.Reflection.Extensions": "4.0.0",
-    "System.Resources.ResourceManager": "4.0.0",
-    "System.Runtime": "4.0.20",
-    "System.Runtime.Extensions": "4.0.10",
-    "System.Runtime.InteropServices": "4.0.20",
-    "System.Threading": "4.0.10",
-    "System.Threading.Tasks": "4.0.10"
->>>>>>> 4185b977
   },
   "frameworks": {
     "netstandard1.3": {
