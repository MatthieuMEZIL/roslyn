{
  "locked": false,
  "version": 1,
  "targets": {
    ".NETPortable,Version=v4.5,Profile=Profile7": {
      "Microsoft.DiaSymReader/1.0.7": {
        "compile": {
          "lib/portable-net45+win8/Microsoft.DiaSymReader.dll": {}
        },
        "runtime": {
          "lib/portable-net45+win8/Microsoft.DiaSymReader.dll": {}
        }
      },
      "System.Collections.Immutable/1.1.37": {
        "compile": {
          "lib/portable-net45+win8+wp8+wpa81/System.Collections.Immutable.dll": {}
        },
        "runtime": {
          "lib/portable-net45+win8+wp8+wpa81/System.Collections.Immutable.dll": {}
        }
      },
      "System.Reflection.Metadata/1.2.0": {
        "dependencies": {
          "System.Collections.Immutable": "1.1.37"
        },
        "compile": {
          "lib/portable-net45+win8/System.Reflection.Metadata.dll": {}
        },
        "runtime": {
          "lib/portable-net45+win8/System.Reflection.Metadata.dll": {}
        }
      }
    }
  },
  "libraries": {
    "Microsoft.DiaSymReader/1.0.7": {
      "sha512": "4tPrkKu02w87HEvoubBGm7Hqjps69DucsBWQvGezwvDV5RJt+eZqdmdC/jNH1qn6hIem9JpJnLBK0abBzhErOg==",
      "type": "package",
      "files": [
<<<<<<< HEAD
        "Microsoft.DiaSymReader.1.0.7.nupkg.sha512",
        "Microsoft.DiaSymReader.nuspec",
        "lib/net20/Microsoft.DiaSymReader.dll",
        "lib/net20/Microsoft.DiaSymReader.xml",
        "lib/portable-net45+win8/Microsoft.DiaSymReader.dll",
        "lib/portable-net45+win8/Microsoft.DiaSymReader.xml"
=======
        "Microsoft.DiaSymReader.nuspec",
        "[Content_Types].xml",
        "_rels/.rels",
        "lib/net20/Microsoft.DiaSymReader.dll",
        "lib/net20/Microsoft.DiaSymReader.xml",
        "lib/portable-net45+win8/Microsoft.DiaSymReader.dll",
        "lib/portable-net45+win8/Microsoft.DiaSymReader.xml",
        "package/services/metadata/core-properties/8754926735b64532b55b0acd21f93808.psmdcp"
>>>>>>> 6049f4f0
      ]
    },
    "System.Collections.Immutable/1.1.37": {
      "sha512": "fTpqwZYBzoklTT+XjTRK8KxvmrGkYHzBiylCcKyQcxiOM8k+QvhNBxRvFHDWzy4OEP5f8/9n+xQ9mEgEXY+muA==",
      "type": "package",
      "files": [
<<<<<<< HEAD
        "System.Collections.Immutable.1.1.37.nupkg.sha512",
        "System.Collections.Immutable.nuspec",
        "lib/dotnet/System.Collections.Immutable.dll",
        "lib/dotnet/System.Collections.Immutable.xml",
        "lib/portable-net45+win8+wp8+wpa81/System.Collections.Immutable.dll",
        "lib/portable-net45+win8+wp8+wpa81/System.Collections.Immutable.xml"
=======
        "System.Collections.Immutable.nuspec",
        "[Content_Types].xml",
        "_rels/.rels",
        "lib/dotnet/System.Collections.Immutable.dll",
        "lib/dotnet/System.Collections.Immutable.xml",
        "lib/portable-net45+win8+wp8+wpa81/System.Collections.Immutable.dll",
        "lib/portable-net45+win8+wp8+wpa81/System.Collections.Immutable.xml",
        "package/services/metadata/core-properties/a02fdeabe1114a24bba55860b8703852.psmdcp"
>>>>>>> 6049f4f0
      ]
    },
    "System.Reflection.Metadata/1.2.0": {
      "sha512": "ubQKFCNYPwhqPXPLjRKCvTDR2UvL5L5+Tm181D/5kl/df7264AuXDi2j2Bf5DxplBxevq8eUH9LRomcFCXTQKw==",
      "type": "package",
      "files": [
        "System.Reflection.Metadata.1.2.0.nupkg.sha512",
        "System.Reflection.Metadata.nuspec",
        "ThirdPartyNotices.txt",
        "dotnet_library_license.txt",
        "lib/netstandard1.1/System.Reflection.Metadata.dll",
        "lib/netstandard1.1/System.Reflection.Metadata.xml",
        "lib/portable-net45+win8/System.Reflection.Metadata.dll",
        "lib/portable-net45+win8/System.Reflection.Metadata.xml"
      ]
    }
  },
  "projectFileDependencyGroups": {
    "": [],
    ".NETPortable,Version=v4.5,Profile=Profile7": []
  }
}<|MERGE_RESOLUTION|>--- conflicted
+++ resolved
@@ -37,50 +37,28 @@
       "sha512": "4tPrkKu02w87HEvoubBGm7Hqjps69DucsBWQvGezwvDV5RJt+eZqdmdC/jNH1qn6hIem9JpJnLBK0abBzhErOg==",
       "type": "package",
       "files": [
-<<<<<<< HEAD
         "Microsoft.DiaSymReader.1.0.7.nupkg.sha512",
         "Microsoft.DiaSymReader.nuspec",
         "lib/net20/Microsoft.DiaSymReader.dll",
         "lib/net20/Microsoft.DiaSymReader.xml",
         "lib/portable-net45+win8/Microsoft.DiaSymReader.dll",
         "lib/portable-net45+win8/Microsoft.DiaSymReader.xml"
-=======
-        "Microsoft.DiaSymReader.nuspec",
-        "[Content_Types].xml",
-        "_rels/.rels",
-        "lib/net20/Microsoft.DiaSymReader.dll",
-        "lib/net20/Microsoft.DiaSymReader.xml",
-        "lib/portable-net45+win8/Microsoft.DiaSymReader.dll",
-        "lib/portable-net45+win8/Microsoft.DiaSymReader.xml",
-        "package/services/metadata/core-properties/8754926735b64532b55b0acd21f93808.psmdcp"
->>>>>>> 6049f4f0
       ]
     },
     "System.Collections.Immutable/1.1.37": {
       "sha512": "fTpqwZYBzoklTT+XjTRK8KxvmrGkYHzBiylCcKyQcxiOM8k+QvhNBxRvFHDWzy4OEP5f8/9n+xQ9mEgEXY+muA==",
       "type": "package",
       "files": [
-<<<<<<< HEAD
         "System.Collections.Immutable.1.1.37.nupkg.sha512",
         "System.Collections.Immutable.nuspec",
         "lib/dotnet/System.Collections.Immutable.dll",
         "lib/dotnet/System.Collections.Immutable.xml",
         "lib/portable-net45+win8+wp8+wpa81/System.Collections.Immutable.dll",
         "lib/portable-net45+win8+wp8+wpa81/System.Collections.Immutable.xml"
-=======
-        "System.Collections.Immutable.nuspec",
-        "[Content_Types].xml",
-        "_rels/.rels",
-        "lib/dotnet/System.Collections.Immutable.dll",
-        "lib/dotnet/System.Collections.Immutable.xml",
-        "lib/portable-net45+win8+wp8+wpa81/System.Collections.Immutable.dll",
-        "lib/portable-net45+win8+wp8+wpa81/System.Collections.Immutable.xml",
-        "package/services/metadata/core-properties/a02fdeabe1114a24bba55860b8703852.psmdcp"
->>>>>>> 6049f4f0
       ]
     },
     "System.Reflection.Metadata/1.2.0": {
-      "sha512": "ubQKFCNYPwhqPXPLjRKCvTDR2UvL5L5+Tm181D/5kl/df7264AuXDi2j2Bf5DxplBxevq8eUH9LRomcFCXTQKw==",
+      "sha512": "3LjvW/Gr3f3+O8adWT04bV1nvbgQ3X1NYZHgRC76L/VdJ78nUCkwIcHguEH85fHIQ1TGldRpMJ3nqlMqaRwReA==",
       "type": "package",
       "files": [
         "System.Reflection.Metadata.1.2.0.nupkg.sha512",
