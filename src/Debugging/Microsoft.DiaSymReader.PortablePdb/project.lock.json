{
  "locked": false,
  "version": 2,
  "targets": {
    ".NETPortable,Version=v4.5,Profile=Profile7": {
      "Microsoft.DiaSymReader/1.0.7": {
        "type": "package",
        "compile": {
          "lib/portable-net45+win8/Microsoft.DiaSymReader.dll": {}
        },
        "runtime": {
          "lib/portable-net45+win8/Microsoft.DiaSymReader.dll": {}
        }
      },
      "System.Collections.Immutable/1.1.37": {
        "type": "package",
        "compile": {
          "lib/portable-net45+win8+wp8+wpa81/System.Collections.Immutable.dll": {}
        },
        "runtime": {
          "lib/portable-net45+win8+wp8+wpa81/System.Collections.Immutable.dll": {}
        }
      },
<<<<<<< HEAD
      "System.Reflection.Metadata/1.2.0-rc2-23826": {
=======
      "System.Reflection.Metadata/1.2.0": {
>>>>>>> 44b03197
        "type": "package",
        "dependencies": {
          "System.Collections.Immutable": "1.1.37"
        },
        "compile": {
          "lib/portable-net45+win8/System.Reflection.Metadata.dll": {}
        },
        "runtime": {
          "lib/portable-net45+win8/System.Reflection.Metadata.dll": {}
        }
      }
    }
  },
  "libraries": {
    "Microsoft.DiaSymReader/1.0.7": {
      "sha512": "4tPrkKu02w87HEvoubBGm7Hqjps69DucsBWQvGezwvDV5RJt+eZqdmdC/jNH1qn6hIem9JpJnLBK0abBzhErOg==",
      "type": "package",
      "files": [
<<<<<<< HEAD
        "Microsoft.DiaSymReader.1.0.7.nupkg.sha512",
        "Microsoft.DiaSymReader.nuspec",
        "lib/net20/Microsoft.DiaSymReader.dll",
        "lib/net20/Microsoft.DiaSymReader.xml",
        "lib/portable-net45+win8/Microsoft.DiaSymReader.dll",
        "lib/portable-net45+win8/Microsoft.DiaSymReader.xml"
=======
        "Microsoft.DiaSymReader.nuspec",
        "[Content_Types].xml",
        "_rels/.rels",
        "lib/net20/Microsoft.DiaSymReader.dll",
        "lib/net20/Microsoft.DiaSymReader.xml",
        "lib/portable-net45+win8/Microsoft.DiaSymReader.dll",
        "lib/portable-net45+win8/Microsoft.DiaSymReader.xml",
        "package/services/metadata/core-properties/8754926735b64532b55b0acd21f93808.psmdcp"
>>>>>>> 44b03197
      ]
    },
    "System.Collections.Immutable/1.1.37": {
      "sha512": "fTpqwZYBzoklTT+XjTRK8KxvmrGkYHzBiylCcKyQcxiOM8k+QvhNBxRvFHDWzy4OEP5f8/9n+xQ9mEgEXY+muA==",
      "type": "package",
      "files": [
<<<<<<< HEAD
        "System.Collections.Immutable.1.1.37.nupkg.sha512",
        "System.Collections.Immutable.nuspec",
        "lib/dotnet/System.Collections.Immutable.dll",
        "lib/dotnet/System.Collections.Immutable.xml",
        "lib/portable-net45+win8+wp8+wpa81/System.Collections.Immutable.dll",
        "lib/portable-net45+win8+wp8+wpa81/System.Collections.Immutable.xml"
      ]
    },
    "System.Reflection.Metadata/1.2.0-rc2-23826": {
      "sha512": "iaq5zpluF7mUMd5hFyhmZGyCSzF6glZjvNI2VAhLFQEp8sGA/tROj6NoZL42q6HhoHxi1XyGeoIXPi5hyw0+5w==",
      "type": "package",
      "files": [
        "System.Reflection.Metadata.1.2.0-rc2-23826.nupkg.sha512",
=======
        "System.Collections.Immutable.nuspec",
        "[Content_Types].xml",
        "_rels/.rels",
        "lib/dotnet/System.Collections.Immutable.dll",
        "lib/dotnet/System.Collections.Immutable.xml",
        "lib/portable-net45+win8+wp8+wpa81/System.Collections.Immutable.dll",
        "lib/portable-net45+win8+wp8+wpa81/System.Collections.Immutable.xml",
        "package/services/metadata/core-properties/a02fdeabe1114a24bba55860b8703852.psmdcp"
      ]
    },
    "System.Reflection.Metadata/1.2.0": {
      "sha512": "ubQKFCNYPwhqPXPLjRKCvTDR2UvL5L5+Tm181D/5kl/df7264AuXDi2j2Bf5DxplBxevq8eUH9LRomcFCXTQKw==",
      "type": "package",
      "files": [
        "System.Reflection.Metadata.1.2.0.nupkg.sha512",
>>>>>>> 44b03197
        "System.Reflection.Metadata.nuspec",
        "ThirdPartyNotices.txt",
        "dotnet_library_license.txt",
        "lib/netstandard1.1/System.Reflection.Metadata.dll",
        "lib/netstandard1.1/System.Reflection.Metadata.xml",
        "lib/portable-net45+win8/System.Reflection.Metadata.dll",
        "lib/portable-net45+win8/System.Reflection.Metadata.xml"
      ]
    }
  },
  "projectFileDependencyGroups": {
    "": [
      "Microsoft.DiaSymReader >= 1.0.7",
      "System.Collections.Immutable >= 1.1.37",
      "System.Reflection.Metadata >= 1.2.0"
    ],
    ".NETPortable,Version=v4.5,Profile=Profile7": []
  }
}<|MERGE_RESOLUTION|>--- conflicted
+++ resolved
@@ -21,11 +21,7 @@
           "lib/portable-net45+win8+wp8+wpa81/System.Collections.Immutable.dll": {}
         }
       },
-<<<<<<< HEAD
-      "System.Reflection.Metadata/1.2.0-rc2-23826": {
-=======
       "System.Reflection.Metadata/1.2.0": {
->>>>>>> 44b03197
         "type": "package",
         "dependencies": {
           "System.Collections.Immutable": "1.1.37"
@@ -44,30 +40,18 @@
       "sha512": "4tPrkKu02w87HEvoubBGm7Hqjps69DucsBWQvGezwvDV5RJt+eZqdmdC/jNH1qn6hIem9JpJnLBK0abBzhErOg==",
       "type": "package",
       "files": [
-<<<<<<< HEAD
         "Microsoft.DiaSymReader.1.0.7.nupkg.sha512",
         "Microsoft.DiaSymReader.nuspec",
         "lib/net20/Microsoft.DiaSymReader.dll",
         "lib/net20/Microsoft.DiaSymReader.xml",
         "lib/portable-net45+win8/Microsoft.DiaSymReader.dll",
         "lib/portable-net45+win8/Microsoft.DiaSymReader.xml"
-=======
-        "Microsoft.DiaSymReader.nuspec",
-        "[Content_Types].xml",
-        "_rels/.rels",
-        "lib/net20/Microsoft.DiaSymReader.dll",
-        "lib/net20/Microsoft.DiaSymReader.xml",
-        "lib/portable-net45+win8/Microsoft.DiaSymReader.dll",
-        "lib/portable-net45+win8/Microsoft.DiaSymReader.xml",
-        "package/services/metadata/core-properties/8754926735b64532b55b0acd21f93808.psmdcp"
->>>>>>> 44b03197
       ]
     },
     "System.Collections.Immutable/1.1.37": {
       "sha512": "fTpqwZYBzoklTT+XjTRK8KxvmrGkYHzBiylCcKyQcxiOM8k+QvhNBxRvFHDWzy4OEP5f8/9n+xQ9mEgEXY+muA==",
       "type": "package",
       "files": [
-<<<<<<< HEAD
         "System.Collections.Immutable.1.1.37.nupkg.sha512",
         "System.Collections.Immutable.nuspec",
         "lib/dotnet/System.Collections.Immutable.dll",
@@ -76,28 +60,11 @@
         "lib/portable-net45+win8+wp8+wpa81/System.Collections.Immutable.xml"
       ]
     },
-    "System.Reflection.Metadata/1.2.0-rc2-23826": {
-      "sha512": "iaq5zpluF7mUMd5hFyhmZGyCSzF6glZjvNI2VAhLFQEp8sGA/tROj6NoZL42q6HhoHxi1XyGeoIXPi5hyw0+5w==",
-      "type": "package",
-      "files": [
-        "System.Reflection.Metadata.1.2.0-rc2-23826.nupkg.sha512",
-=======
-        "System.Collections.Immutable.nuspec",
-        "[Content_Types].xml",
-        "_rels/.rels",
-        "lib/dotnet/System.Collections.Immutable.dll",
-        "lib/dotnet/System.Collections.Immutable.xml",
-        "lib/portable-net45+win8+wp8+wpa81/System.Collections.Immutable.dll",
-        "lib/portable-net45+win8+wp8+wpa81/System.Collections.Immutable.xml",
-        "package/services/metadata/core-properties/a02fdeabe1114a24bba55860b8703852.psmdcp"
-      ]
-    },
     "System.Reflection.Metadata/1.2.0": {
       "sha512": "ubQKFCNYPwhqPXPLjRKCvTDR2UvL5L5+Tm181D/5kl/df7264AuXDi2j2Bf5DxplBxevq8eUH9LRomcFCXTQKw==",
       "type": "package",
       "files": [
         "System.Reflection.Metadata.1.2.0.nupkg.sha512",
->>>>>>> 44b03197
         "System.Reflection.Metadata.nuspec",
         "ThirdPartyNotices.txt",
         "dotnet_library_license.txt",
