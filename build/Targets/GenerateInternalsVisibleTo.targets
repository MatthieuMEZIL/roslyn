--- conflicted
+++ resolved
@@ -71,16 +71,12 @@
       <Output TaskParameter="Include" ItemName="InternalsVisibleToAttribute" />
     </CreateItem>
     <CreateItem Include="System.Runtime.CompilerServices.InternalsVisibleToAttribute"
-<<<<<<< HEAD
-                AdditionalMetadata="_Parameter1=%(InternalsVisibleToMoq.Identity)$(InternalsVisibleToMoqSuffix)"
-=======
                 AdditionalMetadata="_Parameter1=%(InternalsVisibleToFSharp.Identity), PublicKey=002400000480000094000000060200000024000052534131000400000100010007D1FA57C4AED9F0A32E84AA0FAEFD0DE9E8FD6AEC8F87FB03766C834C99921EB23BE79AD9D5DCC1DD9AD236132102900B723CF980957FC4E177108FC607774F29E8320E92EA05ECE4E821C0A5EFE8F1645C4C0C93C1AB99285D622CAA652C1DFAD63D745D6F2DE5F17E5EAF0FC4963D261C8A12436518206DC093344D5AD293" 
                 Condition="'@(InternalsVisibleToFSharp)' != ''">
       <Output TaskParameter="Include" ItemName="InternalsVisibleToAttribute" />
     </CreateItem>
     <CreateItem Include="System.Runtime.CompilerServices.InternalsVisibleToAttribute"
-                AdditionalMetadata="_Parameter1=%(InternalsVisibleToMoq.Identity), PublicKey=0024000004800000940000000602000000240000525341310004000001000100c547cac37abd99c8db225ef2f6c8a3602f3b3606cc9891605d02baa56104f4cfc0734aa39b93bf7852f7d9266654753cc297e7d2edfe0bac1cdcf9f717241550e0a7b191195b7667bb4f64bcb8e2121380fd1d9d46ad2d92d2d15605093924cceaf74c4861eff62abf69b9291ed0a340e113be11e6a7d3113e92484cf7045cc7"
->>>>>>> 4425532d
+                AdditionalMetadata="_Parameter1=%(InternalsVisibleToMoq.Identity)$(InternalsVisibleToMoqSuffix)"
                 Condition="'@(InternalsVisibleToMoq)' != ''">
       <Output TaskParameter="Include" ItemName="InternalsVisibleToAttribute" />
     </CreateItem>
